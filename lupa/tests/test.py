# -*- coding: utf-8 -*-

from __future__ import absolute_import, print_function

import threading
import operator
import unittest
import time
import sys
import gc

import lupa

IS_PYTHON2 = sys.version_info[0] < 3

try:
    _next = next
except NameError:
    def _next(o):
        return o.next()

unicode_type = type('abc'.decode('ASCII') if IS_PYTHON2 else 'abc')

if IS_PYTHON2:
    unittest.TestCase.assertRaisesRegex = unittest.TestCase.assertRaisesRegexp

class SetupLuaRuntimeMixin(object):
    lua_runtime_kwargs = {}

    def setUp(self):
        self.lua = lupa.LuaRuntime(**self.lua_runtime_kwargs)

    def tearDown(self):
        self.lua = None
        gc.collect()


class TestLuaRuntimeRefcounting(unittest.TestCase):
    def _run_gc_test(self, run_test):
        gc.collect()
        old_count = len(gc.get_objects())
        i = None
        for i in range(100):
            run_test()
        del i
        gc.collect()
        new_count = len(gc.get_objects())
        self.assertEqual(old_count, new_count)

    def test_runtime_cleanup(self):
        def run_test():
            lua = lupa.LuaRuntime()
            lua_table = lua.eval('{1,2,3,4}')
            del lua
            self.assertEqual(1, lua_table[1])

        self._run_gc_test(run_test)

    def test_pyfunc_refcycle(self):
        def make_refcycle():
            def use_runtime():
                return lua.eval('1+1')

            lua = lupa.LuaRuntime()
            lua.globals()['use_runtime'] = use_runtime
            self.assertEqual(2, lua.eval('use_runtime()'))

        self._run_gc_test(make_refcycle)

    def test_attrgetter_refcycle(self):
        def make_refcycle():
            def get_attr(obj, name):
                lua.eval('1+1')  # create ref-cycle with runtime
                return 23

            lua = lupa.LuaRuntime(attribute_handlers=(get_attr, None))
            assert lua.eval('python.eval.huhu') == 23

        self._run_gc_test(make_refcycle)


class TestLuaRuntime(SetupLuaRuntimeMixin, unittest.TestCase):
    def test_lua_version(self):
        version = self.lua.lua_version
        self.assertEqual(tuple, type(version))
        self.assertEqual(5, version[0])  # let's assume that Lua 6 will require code/test changes
        self.assertTrue(version[1] >= 1)
        self.assertTrue(version[1] < 10)  # arbitrary boundary
        self.assertEqual(version, lupa.LUA_VERSION)  # no distinction currently

    def test_lua_implementation(self):
        lua_implementation = self.lua.lua_implementation
        self.assertTrue(lua_implementation.startswith("Lua"), lua_implementation)
        self.assertTrue(lua_implementation.split()[0] in ("Lua", "LuaJIT"), lua_implementation)

    def test_eval(self):
        self.assertEqual(2, self.lua.eval('1+1'))

    def test_eval_multi(self):
        self.assertEqual((1,2,3), self.lua.eval('1,2,3'))

    def test_eval_args(self):
        self.assertEqual(2, self.lua.eval('...', 2))

    def test_eval_args_multi(self):
        self.assertEqual((1, 2, 3), self.lua.eval('...', 1, 2, 3))

    def test_eval_error(self):
        self.assertRaises(lupa.LuaError, self.lua.eval, '<INVALIDCODE>')

    def test_eval_error_cleanup(self):
        self.assertEqual(2, self.lua.eval('1+1'))
        self.assertRaises(lupa.LuaError, self.lua.eval, '<INVALIDCODE>')
        self.assertEqual(2, self.lua.eval('1+1'))
        self.assertRaises(lupa.LuaError, self.lua.eval, '<INVALIDCODE>')
        self.assertEqual(2, self.lua.eval('1+1'))
        self.assertEqual(2, self.lua.eval('1+1'))

    def test_eval_error_message_decoding(self):
        try:
            self.lua.eval('require "UNKNOWNöMODULEäNAME"')
        except lupa.LuaError:
            error = ('%s'.decode('ASCII') if IS_PYTHON2 else '%s') % sys.exc_info()[1]
        else:
            self.fail('expected error not raised')
        expected_message = 'module \'UNKNOWNöMODULEäNAME\' not found'
        if IS_PYTHON2:
            expected_message = expected_message.decode('UTF-8')
        self.assertTrue(expected_message in error,
                        '"%s" not found in "%s"' % (expected_message, error))

    def test_execute(self):
        self.assertEqual(2, self.lua.execute('return 1+1'))

    def test_execute_function(self):
        self.assertEqual(3, self.lua.execute('f = function(i) return i+1 end; return f(2)'))

    def test_execute_tostring_function(self):
        self.assertEqual('function', self.lua.execute('f = function(i) return i+1 end; return tostring(f)')[:8])

    def test_execute_args(self):
        self.assertEqual(2, self.lua.execute('return ...', 2))

    def test_execute_args_multi(self):
        self.assertEqual((1, 2, 3), self.lua.execute('return ...', 1, 2, 3))

    def test_function(self):
        function = self.lua.eval('function() return 1+1 end')
        self.assertNotEqual(None, function)
        self.assertEqual(2, function())

    def test_multiple_functions(self):
        function1 = self.lua.eval('function() return 0+1 end')
        function2 = self.lua.eval('function() return 1+1 end')
        self.assertEqual(1, function1())
        self.assertEqual(2, function2())
        function3 = self.lua.eval('function() return 1+2 end')
        self.assertEqual(3, function3())
        self.assertEqual(2, function2())
        self.assertEqual(1, function1())

    def test_recursive_function(self):
        fac = self.lua.execute('''\
        function fac(i)
            if i <= 1
                then return 1
                else return i * fac(i-1)
            end
        end
        return fac
        ''')
        self.assertNotEqual(None, fac)
        self.assertEqual(6,       fac(3))
        self.assertEqual(3628800, fac(10))

    def test_double_recursive_function(self):
        func_code = '''\
        function calc(i)
            if i > 2
                then return calc(i-1) + calc(i-2) + 1
                else return 1
            end
        end
        return calc
        '''
        calc = self.lua.execute(func_code)
        self.assertNotEqual(None, calc)
        self.assertEqual(3,     calc(3))
        self.assertEqual(109,   calc(10))
        self.assertEqual(13529, calc(20))

    def test_double_recursive_function_pycallback(self):
        func_code = '''\
        function calc(pyfunc, i)
            if i > 2
                then return pyfunc(i) + calc(pyfunc, i-1) + calc(pyfunc, i-2) + 1
                else return 1
            end
        end
        return calc
        '''
        def pycallback(i):
            return i**2

        calc = self.lua.execute(func_code)

        self.assertNotEqual(None, calc)
        self.assertEqual(12,     calc(pycallback, 3))
        self.assertEqual(1342,   calc(pycallback, 10))
        self.assertEqual(185925, calc(pycallback, 20))

    def test_none(self):
        function = self.lua.eval('function() return python.none end')
        self.assertEqual(None, function())

    def test_pybuiltins(self):
        function = self.lua.eval('function() return python.builtins end')
        try:
            import __builtin__ as builtins
        except ImportError:
            import builtins
        self.assertEqual(builtins, function())

    def test_pybuiltins_disabled(self):
        lua = lupa.LuaRuntime(register_builtins=False)
        self.assertEqual(True, lua.eval('python.builtins == nil'))

    def test_call_none(self):
        self.assertRaises(TypeError, self.lua.eval, 'python.none()')

    def test_call_non_callable(self):
        func = self.lua.eval('function(x) CALLED = 99; return x() end')
        self.assertRaises(TypeError, func, object())
        self.assertEqual(99, self.lua.eval('CALLED'))

    def test_call_str(self):
        self.assertEqual("test-None", self.lua.eval('"test-" .. tostring(python.none)'))

    def test_call_str_py(self):
        function = self.lua.eval('function(x) return "test-" .. tostring(x) end')
        self.assertEqual("test-nil", function(None))
        self.assertEqual("test-1.5", function(1.5))

    def test_call_str_class(self):
        called = [False]
        class test(object):
            def __str__(self):
                called[0] = True
                return 'STR!!'

        function = self.lua.eval('function(x) return "test-" .. tostring(x) end')
        self.assertEqual("test-STR!!", function(test()))
        self.assertEqual(True, called[0])

    def test_python_eval(self):
        eval = self.lua.eval('function() return python.eval end')()
        self.assertEqual(2, eval('1+1'))
        self.assertEqual(2, self.lua.eval('python.eval("1+1")'))

    def test_python_eval_disabled(self):
        lua = lupa.LuaRuntime(register_eval=False)
        self.assertEqual(True, lua.eval('python.eval == nil'))

    def test_len_table_array(self):
        table = self.lua.eval('{1,2,3,4,5}')
        self.assertEqual(5, len(table))

    def test_len_table_dict(self):
        table = self.lua.eval('{a=1, b=2, c=3}')
        self.assertEqual(0, len(table)) # as returned by Lua's "#" operator

    def test_table_delattr(self):
        table = self.lua.eval('{a=1, b=2, c=3}')
        self.assertTrue('a' in table)
        del table.a
        self.assertFalse('a' in table)

    def test_table_delitem(self):
        table = self.lua.eval('{a=1, b=2, c=3}')
        self.assertTrue('c' in table)
        del table['c']
        self.assertFalse('c' in table)

    def test_table_delitem_special(self):
        table = self.lua.eval('{a=1, b=2, c=3, __attr__=4}')
        self.assertTrue('__attr__' in table)
        del table['__attr__']
        self.assertFalse('__attr__' in table)

    def test_len_table(self):
        table = self.lua.eval('{1,2,3,4, a=1, b=2, c=3}')
        self.assertEqual(4, len(table))  # as returned by Lua's "#" operator

    def test_iter_table(self):
        table = self.lua.eval('{2,3,4,5,6}')
        self.assertEqual([1,2,3,4,5], list(table))

    def test_iter_table_list_repeat(self):
        table = self.lua.eval('{2,3,4,5,6}')
        self.assertEqual([1,2,3,4,5], list(table))  # 1
        self.assertEqual([1,2,3,4,5], list(table))  # 2
        self.assertEqual([1,2,3,4,5], list(table))  # 3

    def test_iter_array_table_values(self):
        table = self.lua.eval('{2,3,4,5,6}')
        self.assertEqual([2,3,4,5,6], list(table.values()))

    def test_iter_array_table_repeat(self):
        table = self.lua.eval('{2,3,4,5,6}')
        self.assertEqual([2,3,4,5,6], list(table.values()))  # 1
        self.assertEqual([2,3,4,5,6], list(table.values()))  # 2
        self.assertEqual([2,3,4,5,6], list(table.values()))  # 3

    def test_iter_multiple_tables(self):
        count = 10
        table_values = [self.lua.eval('{%s}' % ','.join(map(str, range(2, count+2)))).values()
                        for _ in range(4)]

        # round robin
        l = [[] for _ in range(count)]
        for sublist in l:
            for table in table_values:
                sublist.append(_next(table))

        self.assertEqual([[i]*len(table_values) for i in range(2, count+2)], l)

    def test_iter_table_repeat(self):
        count = 10
        table_values = [self.lua.eval('{%s}' % ','.join(map(str, range(2, count+2)))).values()
                        for _ in range(4)]

        # one table after the other
        l = [[] for _ in range(count)]
        for table in table_values:
            for sublist in l:
                sublist.append(_next(table))

        self.assertEqual([[i]*len(table_values) for i in range(2,count+2)], l)

    def test_iter_table_refcounting(self):
        lua_func = self.lua.eval('''
            function ()
              local t = {}
              t.foo = 'bar'
              t.hello = 'world'
              return t
            end
        ''')
        table = lua_func()
        for _ in range(10000):
            list(table.items())

    def test_iter_table_mapping(self):
        keys = list('abcdefg')
        table = self.lua.eval('{%s}' % ','.join('%s=%d' % (c, i) for i, c in enumerate(keys)))
        l = list(table)
        l.sort()
        self.assertEqual(keys, l)

    def test_iter_table_mapping_int_keys(self):
        table = self.lua.eval('{%s}' % ','.join('[%d]=%d' % (i, -i) for i in range(10)))
        l = list(table)
        l.sort()
        self.assertEqual(list(range(10)), l)

    def test_iter_table_keys(self):
        keys = list('abcdefg')
        table = self.lua.eval('{%s}' % ','.join('%s=%d' % (c, i) for i, c in enumerate(keys)))
        l = list(table.keys())
        l.sort()
        self.assertEqual(keys, l)

    def test_iter_table_keys_int_keys(self):
        table = self.lua.eval('{%s}' % ','.join('[%d]=%d' % (i, -i) for i in range(10)))
        l = list(table.keys())
        l.sort()
        self.assertEqual(list(range(10)), l)

    def test_iter_table_values(self):
        keys = list('abcdefg')
        table = self.lua.eval('{%s}' % ','.join('%s=%d' % (c, i) for i, c in enumerate(keys)))
        l = list(table.values())
        l.sort()
        self.assertEqual(list(range(len(keys))), l)

    def test_iter_table_values_int_keys(self):
        table = self.lua.eval('{%s}' % ','.join('[%d]=%d' % (i, -i) for i in range(10)))
        l = list(table.values())
        l.sort()
        self.assertEqual(list(range(-9,1)), l)

    def test_iter_table_items(self):
        keys = list('abcdefg')
        table = self.lua.eval('{%s}' % ','.join('%s=%d' % (c, i) for i, c in enumerate(keys)))
        l = list(table.items())
        l.sort()
        self.assertEqual(list(zip(keys,range(len(keys)))), l)

    def test_iter_table_items_int_keys(self):
        table = self.lua.eval('{%s}' % ','.join('[%d]=%d' % (i, -i) for i in range(10)))
        l = list(table.items())
        l.sort()
        self.assertEqual(list(zip(range(10), range(0,-10,-1))), l)

    def test_iter_table_values_mixed(self):
        keys = list('abcdefg')
        table = self.lua.eval('{98, 99; %s}' % ','.join('%s=%d' % (c, i) for i, c in enumerate(keys)))
        l = list(table.values())
        l.sort()
        self.assertEqual(list(range(len(keys))) + [98, 99], l)

    def test_error_iter_number(self):
        func = self.lua.eval('1')
        self.assertRaises(TypeError, list, func)

    def test_error_iter_function(self):
        func = self.lua.eval('function() return 1 end')
        self.assertRaises(TypeError, list, func)

    def test_string_values(self):
        function = self.lua.eval('function(s) return s .. "abc" end')
        self.assertEqual('ABCabc', function('ABC'))

    def test_int_values(self):
        function = self.lua.eval('function(i) return i + 5 end')
        self.assertEqual(3+5, function(3))

    def test_long_values(self):
        try:
            _long = long
        except NameError:
            _long = int
        function = self.lua.eval('function(i) return i + 5 end')
        self.assertEqual(3+5, function(_long(3)))

    def test_float_values(self):
        function = self.lua.eval('function(i) return i + 5 end')
        self.assertEqual(float(3)+5, function(float(3)))

    def test_str_function(self):
        func = self.lua.eval('function() return 1 end')
        self.assertEqual('<Lua function at ', str(func)[:17])

    def test_str_table(self):
        table = self.lua.eval('{}')
        self.assertEqual('<Lua table at ', str(table)[:14])

    def test_create_table_args(self):
        table = self.lua.table(1,2,3,4,5,6)
        self.assertEqual(1, table[1])
        self.assertEqual(3, table[3])
        self.assertEqual(6, table[6])

        self.assertEqual(6, len(table))

    def test_create_table_kwargs(self):
        table = self.lua.table(a=1, b=20, c=300)
        self.assertEqual(  1, table['a'])
        self.assertEqual( 20, table['b'])
        self.assertEqual(300, table['c'])

        self.assertEqual(0, len(table))

    def test_create_table_args_kwargs(self):
        table = self.lua.table(1,2,3,4,5,6, a=100, b=200, c=300)
        self.assertEqual(1, table[1])
        self.assertEqual(3, table[3])
        self.assertEqual(6, table[6])

        self.assertEqual(100, table['a'])
        self.assertEqual(200, table['b'])
        self.assertEqual(300, table['c'])

        self.assertEqual(6, len(table))

    def test_table_from_dict(self):
        table = self.lua.table_from({"foo": 1, "bar": 20, "baz": "spam"})
        self.assertEqual(     1, table['foo'])
        self.assertEqual(    20, table['bar'])
        self.assertEqual("spam", table['baz'])

        self.assertEqual(0, len(table))

    def test_table_from_int_keys(self):
        table = self.lua.table_from({1: 5, 2: 10, "foo": "bar"})
        self.assertEqual(5, table[1])
        self.assertEqual(10, table[2])
        self.assertEqual("bar", table["foo"])

        self.assertEqual(2, len(table))

    # def test_table_from_obj_keys(self):
    #     key = object()
    #     table = self.lua.table_from({key: "foo"})
    #     self.assertEqual("foo", table[key])
    #
    #     self.assertEqual(0, len(table))

    def test_table_from_list(self):
        table = self.lua.table_from([1,2,5,6])
        self.assertEqual(1, table[1])
        self.assertEqual(2, table[2])
        self.assertEqual(5, table[3])
        self.assertEqual(6, table[4])

        self.assertEqual(4, len(table))

    def test_table_from_iterable(self):
        it = (x for x in range(3))
        table = self.lua.table_from(it)
        self.assertEqual(0, table[1])
        self.assertEqual(1, table[2])
        self.assertEqual(2, table[3])

        self.assertEqual(3, len(table))

    def test_table_from_multiple_dicts(self):
        table = self.lua.table_from({"a": 1, "b": 2}, {"c": 3, "b": 4})
        self.assertEqual(1, table["a"])
        self.assertEqual(4, table["b"])
        self.assertEqual(3, table["c"])

        self.assertEqual(0, len(table))

    def test_table_from_dicts_and_lists(self):
        dct, lst = {"a": 1, "b": 2}, ["foo", "bar"]
        for args in [[dct, lst], [lst, dct]]:
            table = self.lua.table_from(*args)
            self.assertEqual(1, table["a"])
            self.assertEqual(2, table["b"])
            self.assertEqual("foo", table[1])
            self.assertEqual("bar", table[2])

            self.assertEqual(2, len(table))

    def test_table_from_multiple_lists(self):
        table = self.lua.table_from(["foo", "bar"], ["egg", "spam"])
        self.assertEqual("foo", table[1])
        self.assertEqual("bar", table[2])
        self.assertEqual("egg", table[3])
        self.assertEqual("spam", table[4])

        self.assertEqual(4, len(table))

    def test_table_from_bad(self):
        self.assertRaises(TypeError, self.lua.table_from, 5)
        self.assertRaises(TypeError, self.lua.table_from, None)
        self.assertRaises(TypeError, self.lua.table_from, {"a": 5}, 123)

    # def test_table_from_nested(self):
    #     table = self.lua.table_from({"obj": {"foo": "bar"}})
    #     lua_type = self.lua.eval("type")
    #     self.assertEqual(lua_type(table["obj"]), "table")

    def test_table_from_table(self):
        table1 = self.lua.eval("{3, 4, foo='bar'}")
        table2 = self.lua.table_from(table1)

        self.assertEqual(3, table2[1])
        self.assertEqual(4, table2[2])
        self.assertEqual("bar", table2["foo"])

        # data should be copied
        table2["foo"] = "spam"
        self.assertEqual("spam", table2["foo"])
        self.assertEqual("bar", table1["foo"])

    def test_table_from_table_iter(self):
        table1 = self.lua.eval("{3, 4, foo='bar'}")
        table2 = self.lua.table_from(table1.keys())

        self.assertEqual(len(table2), 3)
        self.assertEqual(list(table2.keys()), [1, 2, 3])
        self.assertEqual(set(table2.values()), set([1, 2, "foo"]))

    def test_table_from_table_iter_indirect(self):
        table1 = self.lua.eval("{3, 4, foo='bar'}")
        table2 = self.lua.table_from(k for k in table1.keys())

        self.assertEqual(len(table2), 3)
        self.assertEqual(list(table2.keys()), [1, 2, 3])
        self.assertEqual(set(table2.values()), set([1, 2, "foo"]))

    # FIXME: it segfaults
    # def test_table_from_generator_calling_lua_functions(self):
    #     func = self.lua.eval("function (obj) return obj end")
    #     table = self.lua.table_from(func(obj) for obj in ["foo", "bar"])
    #
    #     self.assertEqual(len(table), 2)
    #     self.assertEqual(set(table.values()), set(["foo", "bar"]))

    def test_table_contains(self):
        table = self.lua.eval("{foo=5}")
        self.assertTrue("foo" in table)
        self.assertFalse("bar" in table)
        self.assertFalse(5 in table)

    def test_getattr(self):
        stringlib = self.lua.eval('string')
        self.assertEqual('abc', stringlib.lower('ABC'))

    def test_getitem(self):
        stringlib = self.lua.eval('string')
        self.assertEqual('abc', stringlib['lower']('ABC'))

    def test_getattr_table(self):
        table = self.lua.eval('{ const={ name="Pi", value=3.1415927 }, const2={ name="light speed", value=3e8 }, val=1 }')
        self.assertEqual(1, table.val)
        self.assertEqual('Pi', table.const.name)
        self.assertEqual('light speed', table.const2.name)
        self.assertEqual(3e8, table.const2.value)

    def test_getitem_table(self):
        table = self.lua.eval('{ const={ name="Pi", value=3.1415927 }, const2={ name="light speed", value=3e8 }, val=1 }')
        self.assertEqual(1, table['val'])
        self.assertEqual('Pi', table['const']['name'])
        self.assertEqual('light speed', table['const2']['name'])
        self.assertEqual(3e8, table['const2']['value'])

    def test_getitem_array(self):
        table = self.lua.eval('{1,2,3,4,5,6,7,8,9}')
        self.assertEqual(1, table[1])
        self.assertEqual(5, table[5])
        self.assertEqual(9, len(table))

    def test_setitem_array(self):
        table = self.lua.eval('{1,2,3,4,5,6,7,8,9}')
        self.assertEqual(1, table[1])
        table[1] = 0
        self.assertEqual(0, table[1])
        self.assertEqual(2, table[2])
        self.assertEqual(9, len(table))

    def test_setitem_array_none(self):
        table = self.lua.eval('{1,2}')
        get_none = self.lua.eval('function(t) return t[python.none] end')
        self.assertEqual(2, len(table))
        self.assertEqual(None, table[None])
        self.assertEqual(None, get_none(table))
        table[None] = 123
        self.assertEqual(123, table[None])
        self.assertEqual(123, get_none(table))
        self.assertEqual(2, len(table))

    def test_setitem_array_none_initial(self):
        table = self.lua.eval('{1,python.none,3}')
        get_none = self.lua.eval('function(t) return t[python.none] end')
        self.assertEqual(3, len(table))
        self.assertEqual(None, table[None])
        self.assertEqual(None, get_none(table))
        table[None] = 123
        self.assertEqual(123, table[None])
        self.assertEqual(123, get_none(table))
        self.assertEqual(3, len(table))

    def test_setattr_table(self):
        table = self.lua.eval('{ const={ name="Pi", value=3.1415927 }, const2={ name="light speed", value=3e8 }, val=1 }')

        self.assertEqual(1, table.val)
        table.val = 2
        self.assertEqual(2, table.val)

        self.assertEqual('Pi', table.const.name)
        table.const.name = 'POW'
        self.assertEqual('POW', table.const.name)

        table_const_name = self.lua.eval('function(t) return t.const.name end')
        self.assertEqual('POW', table_const_name(table))

    def test_setitem_table(self):
        table = self.lua.eval('{ const={ name="Pi", value=3.1415927 }, const2={ name="light speed", value=3e8 }, val=1 }')

        self.assertEqual(1, table.val)
        table['val'] = 2
        self.assertEqual(2, table.val)

        get_val = self.lua.eval('function(t) return t.val end')
        self.assertEqual(2, get_val(table))

        self.assertEqual('Pi', table.const.name)
        table['const']['name'] = 'POW'
        self.assertEqual('POW', table.const.name)

        get_table_const_name = self.lua.eval('function(t) return t.const.name end')
        self.assertEqual('POW', get_table_const_name(table))

    def test_pygetitem(self):
        lua_func = self.lua.eval('function(x) return x.ATTR end')
        self.assertEqual(123, lua_func({'ATTR': 123}))

    def test_pysetitem(self):
        lua_func = self.lua.eval('function(x) x.ATTR = 123 end')
        d = {'ATTR': 321}
        self.assertEqual(321, d['ATTR'])
        lua_func(d)
        self.assertEqual(123, d['ATTR'])

    def test_pygetattr(self):
        lua_func = self.lua.eval('function(x) return x.ATTR end')
        class test(object):
            def __init__(self):
                self.ATTR = 5
        self.assertEqual(test().ATTR, lua_func(test()))

    def test_pysetattr(self):
        lua_func = self.lua.eval('function(x) x.ATTR = 123 end')
        class test(object):
            def __init__(self):
                self.ATTR = 5
        t = test()
        self.assertEqual(5, t.ATTR)
        lua_func(t)
        self.assertEqual(123, t.ATTR)

    def test_pygetattr_function(self):
        lua_func = self.lua.eval('function(x) x.ATTR = 123 end')
        def test(): pass
        lua_func(test)
        self.assertEqual(123, test.ATTR)

    def test_pysetattr_function(self):
        lua_func = self.lua.eval('function(x) x.ATTR = 123 end')
        def test(): pass
        lua_func(test)
        self.assertEqual(123, test.ATTR)

    def test_globals(self):
        lua_globals = self.lua.globals()
        self.assertNotEqual(None, lua_globals.table)

    def test_globals_attrs_call(self):
        lua_globals = self.lua.globals()
        self.assertNotEqual(None, lua_globals.string)
        self.assertEqual('test', lua_globals.string.lower("TEST"))

    def test_require(self):
        stringlib = self.lua.require('string')
        self.assertNotEqual(None, stringlib)
        self.assertNotEqual(None, stringlib.char)

    def test_libraries(self):
        libraries = self.lua.eval('{require, table, io, os, math, string, debug}')
        self.assertEqual(7, len(libraries))
        self.assertTrue(None not in libraries)

    def test_callable_values(self):
        function = self.lua.eval('function(f) return f() + 5 end')
        def test():
            return 3
        self.assertEqual(3+5, function(test))

    def test_callable_values_pass_through(self):
        function = self.lua.eval('function(f, n) return f(n) + 5 end')
        def test(n):
            return n
        self.assertEqual(2+5, function(test, 2))

    def test_callable_passthrough(self):
        passthrough = self.lua.eval('function(f) f(); return f end')
        called = [False]
        def test():
            called[0] = True
        self.assertEqual(test, passthrough(test))
        self.assertEqual([True], called)

    def test_reraise(self):
        function = self.lua.eval('function(f) return f() + 5 end')
        def test():
            raise ValueError("huhu")
        self.assertRaises(ValueError, function, test)

    def test_reraise_pcall(self):
        exception = Exception('test')
        def py_function():
            raise exception
        function = self.lua.eval(
            'function(p) local r, err = pcall(p); return r, err end'
        )
        self.assertEqual(
            function(py_function),
            (False, exception)
        )

    def test_lua_error_after_intercepted_python_exception(self):
        function = self.lua.eval('''
            function(p)
                pcall(p)
                print(a.b);
            end
        ''')
        self.assertRaises(
            lupa.LuaError,
            function,
            lambda: 5/0,
        )

    def test_attribute_filter(self):
        def attr_filter(obj, name, setting):
            if isinstance(name, unicode_type):
                if not name.startswith('_'):
                    return name + '1'
            raise AttributeError('denied')

        lua = lupa.LuaRuntime(attribute_filter=attr_filter)
        function = lua.eval('function(obj) return obj.__name__ end')
        class X(object):
            a = 0
            a1 = 1
            _a = 2
            __a = 3
        x = X()

        function = self.lua.eval('function(obj) return obj.a end')
        self.assertEqual(function(x), 0)
        function = lua.eval('function(obj) return obj.a end')
        self.assertEqual(function(x), 1)

        function = self.lua.eval('function(obj) return obj.__class__ end')
        self.assertEqual(function(x), X)
        function = lua.eval('function(obj) return obj.__class__ end')
        self.assertRaises(AttributeError, function, x)

        function = self.lua.eval('function(obj) return obj._a end')
        self.assertEqual(function(x), 2)
        function = lua.eval('function(obj) return obj._a end')
        self.assertRaises(AttributeError, function, x)

        function = self.lua.eval('function(obj) return obj._X__a end')
        self.assertEqual(function(x), 3)
        function = lua.eval('function(obj) return obj._X__a end')
        self.assertRaises(AttributeError, function, x)

        function = self.lua.eval('function(obj) return obj.a end')
        self.assertEqual(function(x), 0)
        function = lua.eval('function(obj) return obj.a end')
        self.assertEqual(function(x), 1)

    def test_lua_type(self):
        x = self.lua.eval('{}')
        self.assertEqual('table', lupa.lua_type(x))

        x = self.lua.eval('function() return 1 end')
        self.assertEqual('function', lupa.lua_type(x))

        x = self.lua.eval('function() coroutine.yield(1) end')
        self.assertEqual('function', lupa.lua_type(x))
        self.assertEqual('thread', lupa.lua_type(x.coroutine()))

        self.assertEqual(None, lupa.lua_type(1))
        self.assertEqual(None, lupa.lua_type(1.1))
        self.assertEqual(None, lupa.lua_type('abc'))
        self.assertEqual(None, lupa.lua_type({}))
        self.assertEqual(None, lupa.lua_type([]))
        self.assertEqual(None, lupa.lua_type(lupa))
        self.assertEqual(None, lupa.lua_type(lupa.lua_type))

    def test_call_from_coroutine(self):
        lua = self.lua
        def f(*args, **kwargs):
            return lua.eval('tostring(...)', args)

        create_thread = lua.eval('''
        function(func)
           local thread = coroutine.create(function()
               coroutine.yield(func());
           end);
           return thread;
        end''')
        t = create_thread(f)()
        self.assertEqual(lua.eval('coroutine.resume(...)', t), (True, '()'))

    def test_call_from_coroutine2(self):
        lua = self.lua
        def f(*args, **kwargs):
            return lua.eval('tostring(...)', args)

        t = lua.eval('''
           function(f)
             coroutine.yield(f());
           end
        ''').coroutine(f)
        self.assertEqual(lua.eval('coroutine.resume(...)', t, f), (True, '()'))

    def test_compile(self):
        lua_func = self.lua.compile('return 1 + 2')
        self.assertEqual(lua_func(), 3)
        self.assertRaises(lupa.LuaSyntaxError, self.lua.compile, 'function awd()')


class TestAttributesNoAutoEncoding(SetupLuaRuntimeMixin, unittest.TestCase):
    lua_runtime_kwargs = {'encoding': None}

    def test_pygetitem(self):
        lua_func = self.lua.eval('function(x) return x.ATTR end')
        self.assertEqual(123, lua_func({b'ATTR': 123}))

    def test_pysetitem(self):
        lua_func = self.lua.eval('function(x) x.ATTR = 123 end')
        d = {b'ATTR': 321}
        self.assertEqual(321, d[b'ATTR'])
        lua_func(d)
        self.assertEqual(123, d[b'ATTR'])

    def test_pygetattr(self):
        lua_func = self.lua.eval('function(x) return x.ATTR end')
        class test(object):
            def __init__(self):
                self.ATTR = 5
        self.assertEqual(test().ATTR, lua_func(test()))

    def test_pysetattr(self):
        lua_func = self.lua.eval('function(x) x.ATTR = 123 end')
        class test(object):
            def __init__(self):
                self.ATTR = 5
        t = test()
        self.assertEqual(5, t.ATTR)
        lua_func(t)
        self.assertEqual(123, t.ATTR)


class TestStrNoAutoEncoding(SetupLuaRuntimeMixin, unittest.TestCase):
    lua_runtime_kwargs = {'encoding': None}

    def test_call_str(self):
        self.assertEqual(b"test-None", self.lua.eval('"test-" .. tostring(python.none)'))

    def test_call_str_py(self):
        function = self.lua.eval('function(x) return "test-" .. tostring(x) end')
        self.assertEqual(b"test-nil", function(None))
        self.assertEqual(b"test-1.5", function(1.5))

    def test_call_str_class(self):
        called = [False]
        class test(object):
            def __str__(self):
                called[0] = True
                return 'STR!!'

        function = self.lua.eval('function(x) return "test-" .. tostring(x) end')
        self.assertEqual(b"test-STR!!", function(test()))
        self.assertEqual(True, called[0])


class TestAttributeHandlers(unittest.TestCase):
    def setUp(self):
        self.lua = lupa.LuaRuntime()
        self.lua_handling = lupa.LuaRuntime(attribute_handlers=(self.attr_getter, self.attr_setter))

        self.x, self.y = self.X(), self.Y()
        self.d = {'a': "aval", "b": "bval", "c": "cval"}

    def tearDown(self):
        self.lua = None
        gc.collect()

    class X(object):
        a = 0
        a1 = 1
        _a = 2
        __a = 3

    class Y(object):
        a = 0
        a1 = 1
        _a = 2
        __a = 3

    def attr_getter(self, obj, name):
        if not isinstance(name, unicode_type):
            raise AttributeError('bad type for attr_name')
        if isinstance(obj, self.X):
            if not name.startswith('_'):
                value = getattr(obj, name, None)
                if value is not None:
                    return value + 10
                return None
            else:
                return "forbidden"
        elif isinstance(obj, dict):
            if name == "c":
                name = "b"
            return obj.get(name, None)
        return None

    def attr_setter(self, obj, name, value):
        if isinstance(obj, self.Y):
            return  # class Y is read only.
        if isinstance(obj, self.X):
            if name.startswith('_'):
                return
            if hasattr(obj, name):
                setattr(obj, name, value)
        elif isinstance(obj, dict):
            if 'forbid_new' in obj and name not in obj:
                return
            obj[name] = value

    def test_legal_arguments(self):
        lupa.LuaRuntime(attribute_filter=None)
        lupa.LuaRuntime(attribute_filter=len)
        lupa.LuaRuntime(attribute_handlers=None)
        lupa.LuaRuntime(attribute_handlers=())
        lupa.LuaRuntime(attribute_handlers=[len, bool])
        lupa.LuaRuntime(attribute_handlers=iter([len, bool]))
        lupa.LuaRuntime(attribute_handlers=(None, None))
        lupa.LuaRuntime(attribute_handlers=iter([None, None]))

    def test_illegal_arguments(self):
        self.assertRaises(
            ValueError, lupa.LuaRuntime, attribute_filter=123)
        self.assertRaises(
            ValueError, lupa.LuaRuntime, attribute_handlers=(1, 2, 3, 4))
        self.assertRaises(
            ValueError, lupa.LuaRuntime, attribute_handlers=(1,))
        self.assertRaises(
            ValueError, lupa.LuaRuntime, attribute_handlers=(1, 2))
        self.assertRaises(
            ValueError, lupa.LuaRuntime, attribute_handlers=(1, len))
        self.assertRaises(
            ValueError, lupa.LuaRuntime, attribute_handlers=(len, 2))
        self.assertRaises(
            ValueError, lupa.LuaRuntime, attribute_handlers=(len, bool), attribute_filter=bool)

    def test_attribute_setter_normal(self):
        function = self.lua_handling.eval("function (obj) obj.a = 100 end")
        function(self.x)
        self.assertEqual(self.x.a, 100)

    def test_attribute_setter_forbid_underscore(self):
        function = self.lua_handling.eval("function (obj) obj._a = 100 end")
        function(self.x)
        self.assertEqual(self.x._a, 2)

    def test_attribute_setter_readonly_object(self):
        function = self.lua_handling.eval("function (obj) obj.a1 = 100 end")
        function(self.y)
        self.assertEqual(self.y.a1, 1)

    def test_attribute_setter_dict_create(self):
        function = self.lua_handling.eval("function (obj) obj['x'] = 'new' end")
        function(self.d)
        self.assertEqual(self.d.get('x'), 'new')

    def test_attribute_setter_forbidden_dict_create(self):
        self.d['forbid_new'] = True
        function = self.lua_handling.eval("function (obj) obj['x'] = 'new' end")
        function(self.d)
        self.assertEqual(self.d.get('x'), None)

    def test_attribute_setter_dict_update(self):
        function = self.lua_handling.eval("function (obj) obj['a'] = 'new' end")
        function(self.d)
        self.assertEqual(self.d['a'], 'new')

    def test_attribute_setter_forbidden_dict_update(self):
        self.d['forbid_new'] = True
        function = self.lua_handling.eval("function (obj) obj['a'] = 'new' end")
        function(self.d)
        self.assertEqual(self.d['a'], 'new')

    def test_attribute_getter_forbid_double_underscores(self):
        function = self.lua_handling.eval('function(obj) return obj.__name__ end')
        self.assertEqual(function(self.x), "forbidden")

        function = self.lua.eval('function(obj) return obj.__class__ end')
        self.assertEqual(function(self.x), self.X)
        function = self.lua_handling.eval('function(obj) return obj.__class__ end')
        self.assertEqual(function(self.x), "forbidden")

        function = self.lua.eval('function(obj) return obj._X__a end')
        self.assertEqual(function(self.x), 3)
        function = self.lua_handling.eval('function(obj) return obj._X__a end')
        self.assertEqual(function(self.x), "forbidden")

    def test_attribute_getter_mess_with_underscores(self):
        function = self.lua.eval('function(obj) return obj._a end')
        self.assertEqual(function(self.x), 2)
        function = self.lua_handling.eval('function(obj) return obj._a end')
        self.assertEqual(function(self.x), "forbidden")

    def test_attribute_getter_replace_values(self):
        function = self.lua.eval('function(obj) return obj.a end')
        self.assertEqual(function(self.x), 0)
        function = self.lua_handling.eval('function(obj) return obj.a end')
        self.assertEqual(function(self.x), 10)

        function = self.lua.eval('function(obj) return obj.a end')
        self.assertEqual(function(self.x), 0)
        function = self.lua_handling.eval('function(obj) return obj.a end')
        self.assertEqual(function(self.x), 10)

    def test_attribute_getter_lenient_retrieval(self):
        function = self.lua.eval('function(obj) return obj.bad_attr end')
        self.assertRaises(AttributeError, function, self.y)
        function = self.lua_handling.eval('function(obj) return obj.bad_attr end')
        self.assertEqual(function(self.y), None)

    def test_attribute_getter_normal_dict_retrieval(self):
        function = self.lua.eval('function(obj) return obj.a end')
        self.assertEqual(function(self.d), "aval")
        function = self.lua_handling.eval('function(obj) return obj.a end')
        self.assertEqual(function(self.d), "aval")

    def test_attribute_getter_modify_dict_retrival(self):
        function = self.lua.eval('function(obj) return obj.c end')
        self.assertEqual(function(self.d), "cval")
        function = self.lua_handling.eval('function(obj) return obj.c end')
        self.assertEqual(function(self.d), "bval")

    def test_attribute_getter_lenient_dict_retrival(self):
        function = self.lua.eval('function(obj) return obj.g end')
        self.assertRaises(KeyError, function, self.d)
        function = self.lua_handling.eval('function(obj) return obj.g end')
        self.assertEqual(function(self.d), None)


class TestPythonObjectsInLua(SetupLuaRuntimeMixin, unittest.TestCase):
    def test_explicit_python_function(self):
        lua_func = self.lua.eval(
            'function(func)'
            ' t = {1, 5, 2, 4, 3};'
            ' table.sort(t, python.as_function(func));'
            ' return t end')

        def compare(a, b):
            return a < b
        self.assertEqual([1, 2, 3, 4, 5], list(lua_func(compare)))

    def test_type_conversion(self):
        lua_type = self.lua.eval('type')
        self.assertEqual('number', lua_type(1))
        self.assertEqual('string', lua_type("test"))

    def test_pyobject_wrapping_callable(self):
        lua_type = self.lua.eval('type')
        lua_get_call = self.lua.eval('function(obj) return getmetatable(obj).__call end')

        class Callable(object):
            def __call__(self): pass
            def __getitem__(self, item): pass

        self.assertEqual('userdata', lua_type(Callable()))
        self.assertNotEqual(None, lua_get_call(Callable()))

    def test_pyobject_wrapping_getitem(self):
        lua_type = self.lua.eval('type')
        lua_get_index = self.lua.eval('function(obj) return getmetatable(obj).__index end')

        class GetItem(object):
            def __getitem__(self, item): pass

        self.assertEqual('userdata', lua_type(GetItem()))
        self.assertNotEqual(None, lua_get_index(GetItem()))

    def test_pyobject_wrapping_getattr(self):
        lua_type = self.lua.eval('type')
        lua_get_index = self.lua.eval('function(obj) return getmetatable(obj).__index end')

        class GetAttr(object):
            pass

        self.assertEqual('userdata', lua_type(GetAttr()))
        self.assertNotEqual(None, lua_get_index(GetAttr()))

    def test_pylist(self):
        getitem = self.lua.eval('function(L, i) return L[i] end')
        self.assertEqual(3, getitem([1,2,3], 2))

    def test_python_iter_list(self):
        values = self.lua.eval('''
            function(L)
                local t = {}
                local i = 1
                for value in python.iter(L) do
                    t[i] = value
                    i = i+1
                end
                return t
            end
        ''')
        self.assertEqual([1,2,3], list(values([1,2,3]).values()))

    def test_python_enumerate_list(self):
        values = self.lua.eval('''
            function(L)
                local t = {}
                for index, value in python.enumerate(L) do
                    t[ index+1 ] = value
                end
                return t
            end
        ''')
        self.assertEqual([1,2,3], list(values([1,2,3]).values()))

    def test_python_enumerate_list_start(self):
        values = self.lua.eval('''
            function(L)
                local t = {5,6,7}
                for index, value in python.enumerate(L, 3) do
                    t[ index ] = value
                end
                return t
            end
        ''')
        self.assertEqual([5,6,1,2,3], list(values([1,2,3]).values()))

    def test_python_iter_dict_items(self):
        values = self.lua.eval('''
            function(d)
                local t = {}
                for key, value in python.iterex(d.items()) do
                    t[key] = value
                end
                return t
            end
        ''')
        table = values(lupa.as_attrgetter(dict(a=1, b=2, c=3)))
        self.assertEqual(1, table['a'])
        self.assertEqual(2, table['b'])
        self.assertEqual(3, table['c'])

    def test_python_iter_list_None(self):
        values = self.lua.eval('''
            function(L)
                local t = {}
                local i = 1
                for value in python.iter(L) do
                    t[i] = value
                    i = i + 1
                end
                return t
            end
        ''')
        self.assertEqual([None, None, None], list(values([None, None, None]).values()))

    def test_python_iter_list_some_None(self):
        values = self.lua.eval('''
            function(L)
                local t = {}
                local i = 1
                for value in python.iter(L) do
                    t[i] = value
                    i = i + 1
                end
                return t
            end
        ''')
        self.assertEqual([None, 1, None], list(values([None, 1, None]).values()))

    def test_python_iter_iterator(self):
        values = self.lua.eval('''
            function(L)
                local t = {}
                local i = 1
                for value in python.iter(L) do
                    t[i] = value
                    i = i+1
                end
                return t
            end
        ''')
        self.assertEqual([3, 2, 1], list(values(reversed([1, 2, 3])).values()))


class TestLuaCoroutines(SetupLuaRuntimeMixin, unittest.TestCase):
    def test_coroutine_object(self):
        f = self.lua.eval("function(N) coroutine.yield(N) end")
        gen = f.coroutine(5)
        self.assertRaises(AttributeError, getattr, gen, '__setitem__')
        self.assertRaises(AttributeError, setattr, gen, 'send', 5)
        self.assertRaises(AttributeError, setattr, gen, 'no_such_attribute', 5)
        self.assertRaises(AttributeError, getattr, gen, 'no_such_attribute')
        self.assertRaises(AttributeError, gen.__getattr__, 'no_such_attribute')

        self.assertRaises(lupa.LuaError, gen.__call__)
        self.assertTrue(hasattr(gen.send, '__call__'))

        self.assertRaises(TypeError, operator.itemgetter(1), gen)
        self.assertRaises(TypeError, gen.__getitem__, 1)

    def test_coroutine_iter(self):
        lua_code = '''\
            function(N)
                for i=0,N do
                    if i%2 == 0 then coroutine.yield(0) else coroutine.yield(1) end
                end
            end
        '''
        f = self.lua.eval(lua_code)
        gen = f.coroutine(5)
        self.assertEqual([0,1,0,1,0,1], list(gen))

    def test_coroutine_iter_repeat(self):
        lua_code = '''\
            function(N)
                for i=0,N do
                    if i%2 == 0 then coroutine.yield(0) else coroutine.yield(1) end
                end
            end
        '''
        f = self.lua.eval(lua_code)
        gen = f.coroutine(5)
        self.assertEqual([0,1,0,1,0,1], list(gen))

        gen = f.coroutine(5)
        self.assertEqual([0,1,0,1,0,1], list(gen))

        gen = f.coroutine(5)
        self.assertEqual([0,1,0,1,0,1], list(gen))

    def test_coroutine_create_iter(self):
        lua_code = '''\
        coroutine.create(
            function(N)
                for i=0,N do
                    if i%2 == 0 then coroutine.yield(0) else coroutine.yield(1) end
                end
            end
            )
        '''
        co = self.lua.eval(lua_code)
        gen = co(5)
        self.assertEqual([0,1,0,1,0,1], list(gen))

    def test_coroutine_create_iter_repeat(self):
        lua_code = '''\
        coroutine.create(
            function(N)
                for i=0,N do
                    if i%2 == 0 then coroutine.yield(0) else coroutine.yield(1) end
                end
            end
            )
        '''
        co = self.lua.eval(lua_code)

        gen = co(5)
        self.assertEqual([0,1,0,1,0,1], list(gen))

        gen = co(5)
        self.assertEqual([0,1,0,1,0,1], list(gen))

        gen = co(5)
        self.assertEqual([0,1,0,1,0,1], list(gen))

    def test_coroutine_lua_iter(self):
        lua_code = '''\
        co = coroutine.create(
            function(N)
                for i=0,N do
                    if i%2 == 0 then coroutine.yield(0) else coroutine.yield(1) end
                end
            end
            )
        status, first_value = coroutine.resume(co, 5)
        return co, status, first_value
        '''
        gen, status, first_value = self.lua.execute(lua_code)
        self.assertTrue(status)
        self.assertEqual([0,1,0,1,0,1], [first_value] + list(gen))

    def test_coroutine_lua_iter_independent(self):
        lua_code = '''\
            function f(N)
              for i=0,N do
                  coroutine.yield( i%2 )
              end
            end ;
            co1 = coroutine.create(f) ;
            co2 = coroutine.create(f) ;

            status, first_value = coroutine.resume(co2, 5) ;   -- starting!

            return f, co1, co2, status, first_value
        '''
        f, co, lua_gen, status, first_value = self.lua.execute(lua_code)

        # f
        gen = f.coroutine(5)
        self.assertEqual([0,1,0,1,0,1], list(gen))

        # co
        gen = co(5)
        self.assertEqual([0,1,0,1,0,1], list(gen))
        gen = co(5)
        self.assertEqual([0,1,0,1,0,1], list(gen))

        # lua_gen
        self.assertTrue(status)
        self.assertEqual([0,1,0,1,0,1], [first_value] + list(lua_gen))
        self.assertEqual([], list(lua_gen))

    def test_coroutine_iter_pycall(self):
        lua_code = '''\
        coroutine.create(
            function(pyfunc, N)
                for i=0,N do
                    if pyfunc(i) then coroutine.yield(0) else coroutine.yield(1) end
                end
            end
            )
        '''
        co = self.lua.eval(lua_code)

        def pyfunc(i):
            return i%2 == 0
        gen = co(pyfunc, 5)
        self.assertEqual([0,1,0,1,0,1], list(gen))

    def test_coroutine_send(self):
        lua_code = '''\
            function()
                local i = 0
                while coroutine.yield(i) do i = i+1 end
                return i   -- not i+1 !
            end
        '''
        count = self.lua.eval(lua_code).coroutine()
        result = [count.send(value) for value in ([None] + [True] * 9 + [False])]
        self.assertEqual(list(range(10)) + [9], result)
        self.assertRaises(StopIteration, count.send, True)

    def test_coroutine_send_with_arguments(self):
        lua_code = '''\
            function(N)
                local i = 0
                while coroutine.yield(i) < N do i = i+1 end
                return i   -- not i+1 !
            end
        '''
        count = self.lua.eval(lua_code).coroutine(5)
        result = []
        try:
            for value in ([None] + list(range(10))):
                result.append(count.send(value))
        except StopIteration:
            pass
        else:
            self.assertTrue(False)
        self.assertEqual(list(range(6)) + [5], result)
        self.assertRaises(StopIteration, count.send, True)

    def test_coroutine_status(self):
        lua_code = '''\
        coroutine.create(
            function(N)
                for i=0,N do
                    if i%2 == 0 then coroutine.yield(0) else coroutine.yield(1) end
                end
            end
            )
        '''
        co = self.lua.eval(lua_code)
        self.assertTrue(bool(co)) # 1
        gen = co(1)
        self.assertTrue(bool(gen)) # 2
        self.assertEqual(0, _next(gen))
        self.assertTrue(bool(gen)) # 3
        self.assertEqual(1, _next(gen))
        self.assertTrue(bool(gen)) # 4
        self.assertRaises(StopIteration, _next, gen)
        self.assertFalse(bool(gen)) # 5
        self.assertRaises(StopIteration, _next, gen)
        self.assertRaises(StopIteration, _next, gen)
        self.assertRaises(StopIteration, _next, gen)

    def test_coroutine_terminate_return(self):
        lua_code = '''\
        coroutine.create(
            function(N)
                for i=0,N do
                    if i%2 == 0 then coroutine.yield(0) else coroutine.yield(1) end
                end
                return 99
            end
            )
        '''
        co = self.lua.eval(lua_code)

        self.assertTrue(bool(co)) # 1
        gen = co(1)
        self.assertTrue(bool(gen)) # 2
        self.assertEqual(0, _next(gen))
        self.assertTrue(bool(gen)) # 3
        self.assertEqual(1, _next(gen))
        self.assertTrue(bool(gen)) # 4
        self.assertEqual(99, _next(gen))
        self.assertFalse(bool(gen)) # 5
        self.assertRaises(StopIteration, _next, gen)
        self.assertRaises(StopIteration, _next, gen)
        self.assertRaises(StopIteration, _next, gen)

    def test_coroutine_while_status(self):
        lua_code = '''\
            function(N)
                for i=0,N-1 do
                    if i%2 == 0 then coroutine.yield(0) else coroutine.yield(1) end
                end
                if N < 0 then return nil end
                if N%2 == 0 then return 0 else return 1 end
            end
        '''
        f = self.lua.eval(lua_code)
        gen = f.coroutine(5)
        result = []
        # note: this only works because the generator returns a result
        # after the last yield - otherwise, it would throw
        # StopIteration in the last call
        while gen:
            result.append(_next(gen))
        self.assertEqual([0,1,0,1,0,1], result)


class TestLuaCoroutinesWithDebugHooks(SetupLuaRuntimeMixin, unittest.TestCase):

    def _enable_hook(self):
        self.lua.execute('''
            steps = 0
            debug.sethook(function () steps = steps + 1 end, '', 1)
        ''')

    def test_coroutine_yields_callback_debug_hook(self):
        self.lua.execute('''
            func = function()
                coroutine.yield(function() return 123 end)
            end
        ''')
        def _check():
            coro = self.lua.eval('func').coroutine()
            cb = next(coro)
            self.assertEqual(cb(), 123)

        # yielding a callback should work without a debug hook
        _check()

        # it should keep working after a debug hook is added
        self._enable_hook()
        _check()

    def test_coroutine_yields_callback_debug_hook_nowrap(self):
        resume = self.lua.eval("coroutine.resume")
        self.lua.execute('''
            func = function()
                coroutine.yield(function() return 123 end)
            end
        ''')
        def _check():
            coro = self.lua.eval('func').coroutine()
            ok, cb = resume(coro)
            self.assertEqual(ok, True)
            self.assertEqual(cb(), 123)

        # yielding a callback should work without a debug hook
        _check()

        # it should keep working after a debug hook is added
        self._enable_hook()
        _check()

    def test_coroutine_sets_callback_debug_hook(self):
        self.lua.execute('''
            func = function(dct)
                dct['cb'] = function() return 123 end
                coroutine.yield()
            end
        ''')
        def _check(dct):
            coro = self.lua.eval('func').coroutine(dct)
            next(coro)
            cb = dct['cb']
            self.assertEqual(cb(), 123)

        # sending a callback should work without a debug hook
        _check({})

        # enable debug hook and try again
        self._enable_hook()

        # it works with a Lua table wrapper
        _check(self.lua.table_from({}))

        # FIXME: but it fails with a regular dict
        # _check({})

    def test_coroutine_sets_callback_debug_hook_nowrap(self):
        resume = self.lua.eval("coroutine.resume")
        self.lua.execute('''
            func = function(dct)
                dct['cb'] = function() return 123 end
                coroutine.yield()
            end
        ''')
        def _check():
            dct = {}
            coro = self.lua.eval('func').coroutine()
            resume(coro, dct)  # send initial value
            resume(coro)
            cb = dct['cb']
            self.assertEqual(cb(), 123)

        # sending a callback should work without a debug hook
        _check()

        # enable debug hook and try again
        self._enable_hook()
        _check()


class TestLuaApplications(unittest.TestCase):
    def tearDown(self):
        gc.collect()

    def test_mandelbrot(self):
        # copied from Computer Language Benchmarks Game
        code = '''\
function(N)
    local char, unpack = string.char, unpack
    if unpack == nil then unpack = table.unpack end
    local result = ""
    local M, ba, bb, buf = 2/N, 2^(N%8+1)-1, 2^(8-N%8), {}
    for y=0,N-1 do
        local Ci, b, p = y*M-1, 1, 0
        for x=0,N-1 do
            local Cr = x*M-1.5
            local Zr, Zi, Zrq, Ziq = Cr, Ci, Cr*Cr, Ci*Ci
            b = b + b
            for i=1,49 do
                Zi = Zr*Zi*2 + Ci
                Zr = Zrq-Ziq + Cr
                Ziq = Zi*Zi
                Zrq = Zr*Zr
                if Zrq+Ziq > 4.0 then b = b + 1; break; end
            end
            if b >= 256 then p = p + 1; buf[p] = 511 - b; b = 1; end
        end
        if b ~= 1 then p = p + 1; buf[p] = (ba-b)*bb; end
        result = result .. char(unpack(buf, 1, p))
    end
    return result
end
'''

        lua = lupa.LuaRuntime(encoding=None)
        lua_mandelbrot = lua.eval(code)

        image_size = 128
        result_bytes = lua_mandelbrot(image_size)
        self.assertEqual(type(result_bytes), type(''.encode('ASCII')))
        self.assertEqual(image_size*image_size//8, len(result_bytes))

        # if we have PIL, check that it can read the image
        ## try:
        ##     import Image
        ## except ImportError:
        ##     pass
        ## else:
        ##     image = Image.fromstring('1', (image_size, image_size), result_bytes)
        ##     image.show()


class TestLuaRuntimeEncoding(unittest.TestCase):
    def tearDown(self):
        gc.collect()

    test_string = '"abcüöä"'
    if IS_PYTHON2:
        test_string = test_string.decode('UTF-8')

    def _encoding_test(self, encoding, expected_length):
        lua = lupa.LuaRuntime(encoding)

        self.assertEqual(unicode_type,
                         type(lua.eval(self.test_string)))

        self.assertEqual(self.test_string[1:-1],
                         lua.eval(self.test_string))

        self.assertEqual(expected_length,
                         lua.eval('string.len(%s)' % self.test_string))

    def test_utf8(self):
        self._encoding_test('UTF-8', 9)

    def test_latin9(self):
        self._encoding_test('ISO-8859-15', 6)

    def test_stringlib_utf8(self):
        lua = lupa.LuaRuntime('UTF-8')
        stringlib = lua.eval('string')
        self.assertEqual('abc', stringlib.lower('ABC'))

    def test_stringlib_no_encoding(self):
        lua = lupa.LuaRuntime(encoding=None)
        stringlib = lua.eval('string')
        self.assertEqual('abc'.encode('ASCII'), stringlib.lower('ABC'.encode('ASCII')))


class TestMultipleLuaRuntimes(unittest.TestCase):
    def tearDown(self):
        gc.collect()

    def test_multiple_runtimes(self):
        lua1 = lupa.LuaRuntime()

        function1 = lua1.eval('function() return 1 end')
        self.assertNotEqual(None, function1)
        self.assertEqual(1, function1())

        lua2 = lupa.LuaRuntime()

        function2 = lua2.eval('function() return 1+1 end')
        self.assertNotEqual(None, function2)
        self.assertEqual(1, function1())
        self.assertEqual(2, function2())

        lua3 = lupa.LuaRuntime()

        self.assertEqual(1, function1())
        self.assertEqual(2, function2())

        function3 = lua3.eval('function() return 1+1+1 end')
        self.assertNotEqual(None, function3)

        del lua1, lua2, lua3

        self.assertEqual(1, function1())
        self.assertEqual(2, function2())
        self.assertEqual(3, function3())


class TestThreading(unittest.TestCase):
    def tearDown(self):
        gc.collect()

    def _run_threads(self, threads, starter=None):
        for thread in threads:
            thread.start()
        if starter is not None:
            time.sleep(0.1) # give some time to start up
            starter.set()
        for thread in threads:
            thread.join()

    def test_sequential_threading(self):
        func_code = '''\
        function calc(i)
            if i > 2
                then return calc(i-1) + calc(i-2) + 1
                else return 1
            end
        end
        return calc
        '''
        lua = lupa.LuaRuntime()
        functions = [ lua.execute(func_code) for _ in range(10) ]
        results = [None] * len(functions)

        starter = threading.Event()
        def test(i, func, *args):
            starter.wait()
            results[i] = func(*args)

        threads = [ threading.Thread(target=test, args=(i, func, 25))
                    for i, func in enumerate(functions) ]

        self._run_threads(threads, starter)

        self.assertEqual(1, len(set(results)))
        self.assertEqual(150049, results[0])

    def test_threading(self):
        func_code = '''\
        function calc(i)
            if i > 2
                then return calc(i-1) + calc(i-2) + 1
                else return 1
            end
        end
        return calc
        '''
        runtimes  = [ lupa.LuaRuntime() for _ in range(10) ]
        functions = [ lua.execute(func_code) for lua in runtimes ]

        results = [None] * len(runtimes)

        def test(i, func, *args):
            results[i] = func(*args)

        threads = [ threading.Thread(target=test, args=(i, func, 20))
                    for i, func in enumerate(functions) ]

        self._run_threads(threads)

        self.assertEqual(1, len(set(results)))
        self.assertEqual(13529, results[0])

    def test_threading_pycallback(self):
        func_code = '''\
        function calc(pyfunc, i)
            if i > 2
                then return pyfunc(i) + calc(pyfunc, i-1) + calc(pyfunc, i-2) + 1
                else return 1
            end
        end
        return calc
        '''
        runtimes  = [ lupa.LuaRuntime() for _ in range(10) ]
        functions = [ lua.execute(func_code) for lua in runtimes ]

        results = [None] * len(runtimes)

        def pycallback(i):
            return i**2

        def test(i, func, *args):
            results[i] = func(*args)

        threads = [ threading.Thread(target=test, args=(i, luafunc, pycallback, 20))
                    for i, luafunc in enumerate(functions) ]

        self._run_threads(threads)

        self.assertEqual(1, len(set(results)))
        self.assertEqual(185925, results[0])

    def test_threading_iter(self):
        values = list(range(1,100))
        lua = lupa.LuaRuntime()
        table = lua.eval('{%s}' % ','.join(map(str, values)))
        self.assertEqual(values, list(table))

        lua_iter = iter(table)

        state_lock = threading.Lock()
        running = []
        iterations_done = {}
        def sync(i):
            state_lock.acquire()
            try:
                status = iterations_done[i]
            except KeyError:
                status = iterations_done[i] = [0, threading.Event()]
            status[0] += 1
            state_lock.release()
            event = status[1]
            while status[0] < len(running):
                event.wait(0.1)
            event.set()

        l = []
        start_event = threading.Event()
        def extract(n, append = l.append):
            running.append(n)
            if len(running) < len(threads):
                start_event.wait()
            else:
                start_event.set()
            # all running, let's go
            for i, item in enumerate(lua_iter):
                append(item)
                sync(i)
            running.remove(n)

        threads = [ threading.Thread(target=extract, args=(i,))
                    for i in range(6) ]
        self._run_threads(threads)

        orig = l[:]
        l.sort()
        self.assertEqual(values, l)

    def test_threading_mandelbrot(self):
        # copied from Computer Language Benchmarks Game
        code = '''\
            function(N, i, total)
                local char, unpack = string.char, unpack
                if unpack == nil then unpack = table.unpack end
                local result = ""
                local M, ba, bb, buf = 2/N, 2^(N%8+1)-1, 2^(8-N%8), {}
                local start_line, end_line = N/total * (i-1), N/total * i - 1
                for y=start_line,end_line do
                    local Ci, b, p = y*M-1, 1, 0
                    for x=0,N-1 do
                        local Cr = x*M-1.5
                        local Zr, Zi, Zrq, Ziq = Cr, Ci, Cr*Cr, Ci*Ci
                        b = b + b
                        for i=1,49 do
                            Zi = Zr*Zi*2 + Ci
                            Zr = Zrq-Ziq + Cr
                            Ziq = Zi*Zi
                            Zrq = Zr*Zr
                            if Zrq+Ziq > 4.0 then b = b + 1; break; end
                        end
                        if b >= 256 then p = p + 1; buf[p] = 511 - b; b = 1; end
                    end
                    if b ~= 1 then p = p + 1; buf[p] = (ba-b)*bb; end
                    result = result .. char(unpack(buf, 1, p))
                end
                return result
            end
            '''

        empty_bytes_string = ''.encode('ASCII')

        image_size = 128
        thread_count = 4

        lua_funcs = [ lupa.LuaRuntime(encoding=None).eval(code)
                      for _ in range(thread_count) ]

        results = [None] * thread_count
        def mandelbrot(i, lua_func):
            results[i] = lua_func(image_size, i+1, thread_count)

        threads = [ threading.Thread(target=mandelbrot, args=(i, lua_func))
                    for i, lua_func in enumerate(lua_funcs) ]
        self._run_threads(threads)

        result_bytes = empty_bytes_string.join(results)

        self.assertEqual(type(result_bytes), type(empty_bytes_string))
        self.assertEqual(image_size*image_size//8, len(result_bytes))

        # plausability checks - make sure it's not all white or all black
        self.assertEqual('\0'.encode('ASCII')*(image_size//8//2),
                         result_bytes[:image_size//8//2])
        if IS_PYTHON2:
            self.assertTrue('\xFF' in result_bytes)
        else:
            self.assertTrue('\xFF'.encode('ISO-8859-1') in result_bytes)

        # if we have PIL, check that it can read the image
        ## try:
        ##     import Image
        ## except ImportError:
        ##     pass
        ## else:
        ##     image = Image.fromstring('1', (image_size, image_size), result_bytes)
        ##     image.show()


class TestDontUnpackTuples(unittest.TestCase):
    def setUp(self):
        self.lua = lupa.LuaRuntime()  # default is unpack_returned_tuples=False

        # Define a Python function which returns a tuple
        # and is accessible from Lua as fun().
        def tuple_fun():
            return "one", "two", "three", "four"
        self.lua.globals()['fun'] = tuple_fun

    def tearDown(self):
        self.lua = None
        gc.collect()

    def test_python_function_tuple(self):
        self.lua.execute("a, b, c = fun()")
        self.assertEqual(("one", "two", "three", "four"), self.lua.eval("a"))
        self.assertEqual(None, self.lua.eval("b"))
        self.assertEqual(None, self.lua.eval("c"))

    def test_python_function_tuple_exact(self):
        self.lua.execute("a = fun()")
        self.assertEqual(("one", "two", "three", "four"), self.lua.eval("a"))


class TestUnpackTuples(unittest.TestCase):
    def setUp(self):
        self.lua = lupa.LuaRuntime(unpack_returned_tuples=True)

        # Define a Python function which returns a tuple
        # and is accessible from Lua as fun().
        def tuple_fun():
            return "one", "two", "three", "four"
        self.lua.globals()['fun'] = tuple_fun

    def tearDown(self):
        self.lua = None
        gc.collect()

    def test_python_function_tuple_expansion_exact(self):
        self.lua.execute("a, b, c, d = fun()")
        self.assertEqual("one", self.lua.eval("a"))
        self.assertEqual("two", self.lua.eval("b"))
        self.assertEqual("three", self.lua.eval("c"))
        self.assertEqual("four", self.lua.eval("d"))

    def test_python_function_tuple_expansion_extra_args(self):
        self.lua.execute("a, b, c, d, e, f = fun()")
        self.assertTrue(self.lua.eval("a == 'one'"))
        self.assertTrue(self.lua.eval("b == 'two'"))
        self.assertTrue(self.lua.eval("c == 'three'"))
        self.assertTrue(self.lua.eval("d == 'four'"))
        self.assertTrue(self.lua.eval("e == nil"))
        self.assertTrue(self.lua.eval("f == nil"))
        self.assertEqual("one", self.lua.eval("a"))
        self.assertEqual("two", self.lua.eval("b"))
        self.assertEqual("three", self.lua.eval("c"))
        self.assertEqual("four", self.lua.eval("d"))
        self.assertEqual(None, self.lua.eval("e"))
        self.assertEqual(None, self.lua.eval("f"))

    def test_python_function_tuple_expansion_missing_args(self):
        self.lua.execute("a, b = fun()")
        self.assertEqual("one", self.lua.eval("a"))
        self.assertEqual("two", self.lua.eval("b"))

    def test_translate_None(self):
        """Lua does not understand None.  Should (almost) never see it."""
        self.lua.globals()['f'] = lambda: (None, None)

        self.lua.execute("x, y = f()")

        self.assertEqual(None, self.lua.eval("x"))
        self.assertEqual(self.lua.eval("x"), self.lua.eval("y"))
        self.assertEqual(self.lua.eval("x"), self.lua.eval("z"))
        self.assertTrue(self.lua.eval("x == y"))
        self.assertTrue(self.lua.eval("x == z"))
        self.assertTrue(self.lua.eval("x == nil"))
        self.assertTrue(self.lua.eval("nil == z"))

    def test_python_enumerate_list_unpacked(self):
        values = self.lua.eval('''
            function(L)
                local t = {}
                for index, a, b in python.enumerate(L) do
                    assert(a + 30 == b)
                    t[ index+1 ] = a + b
                end
                return t
            end
        ''')
        self.assertEqual([50, 70, 90], list(values(zip([10, 20, 30], [40, 50, 60])).values()))

    def test_python_enumerate_list_unpacked_None(self):
        values = self.lua.eval('''
            function(L)
                local t = {}
                for index, a, b in python.enumerate(L) do
                    assert(a == nil)
                    t[ index+1 ] = b
                end
                return t
            end
        ''')
        self.assertEqual([3, 5], list(values(zip([None, None, None], [3, None, 5])).values()))

    def test_python_enumerate_list_start(self):
        values = self.lua.eval('''
            function(L)
                local t = {5,6,7}
                for index, a, b, c in python.enumerate(L, 3) do
                    assert(c == nil)
                    assert(a + 10 == b)
                    t[ index ] = a + b
                end
                return t
            end
        ''')
        self.assertEqual([5, 6, 30, 50, 70],
                         list(values(zip([10, 20, 30], [20, 30, 40])).values()))


class TestMethodCall(unittest.TestCase):
    def setUp(self):

        self.lua = lupa.LuaRuntime(unpack_returned_tuples=True)

        class C(object):
            def __init__(self, x):
                self.x = int(x)

            def getx(self):
                return self.x

            def getx1(self, n):
                return int(n) + self.x

            def setx(self, v):
                self.x = int(v)

            @classmethod
            def classmeth(cls, v):
                return v

            @staticmethod
            def staticmeth(v):
                return v

        class D(C):
            pass

        def f():
            return 100

        def g(n):
            return int(n) + 100

        x = C(1)
        self.lua.globals()['C'] = C
        self.lua.globals()['D'] = D
        self.lua.globals()['x'] = x
        self.lua.globals()['f'] = f
        self.lua.globals()['g'] = g
        self.lua.globals()['d'] = { 'F': f, "G": g }
        self.lua.globals()['bound0'] = x.getx
        self.lua.globals()['bound1'] = x.getx1

    def tearDown(self):
        self.lua = None
        gc.collect()

    def test_method_call_as_method(self):
        self.assertEqual(self.lua.eval("x:getx()"), 1)
        self.assertEqual(self.lua.eval("x:getx1(2)"), 3)
        self.lua.execute("x:setx(4)")
        self.assertEqual(self.lua.eval("x:getx()"), 4)
        self.assertEqual(self.lua.eval("x:getx1(2)"), 6)

    def test_method_call_as_attribute(self):
        self.assertEqual(self.lua.eval("x.getx()"), 1)
        self.assertEqual(self.lua.eval("x.getx1(2)"), 3)
        self.lua.execute("x.setx(4)")
        self.assertEqual(self.lua.eval("x.getx()"), 4)
        self.assertEqual(self.lua.eval("x.getx1(2)"), 6)

    def test_method_call_mixed(self):
        self.assertEqual(self.lua.eval("x.getx()"), 1)
        self.assertEqual(self.lua.eval("x:getx1(2)"), 3)
        self.assertEqual(self.lua.eval("x:getx()"), 1)
        self.assertEqual(self.lua.eval("x.getx1(2)"), 3)

        self.lua.execute("x:setx(4)")
        self.assertEqual(self.lua.eval("x:getx()"), 4)
        self.assertEqual(self.lua.eval("x.getx1(2)"), 6)
        self.assertEqual(self.lua.eval("x.getx()"), 4)
        self.assertEqual(self.lua.eval("x:getx1(2)"), 6)

        self.lua.execute("x.setx(6)")
        self.assertEqual(self.lua.eval("x.getx()"), 6)
        self.assertEqual(self.lua.eval("x:getx()"), 6)
        self.assertEqual(self.lua.eval("x.getx()"), 6)
        self.assertEqual(self.lua.eval("x.getx1(2)"), 8)
        self.assertEqual(self.lua.eval("x:getx1(2)"), 8)

    def test_method_call_function_lookup(self):
        self.assertEqual(self.lua.eval("f()"), 100)
        self.assertEqual(self.lua.eval("g(10)"), 110)
        self.assertEqual(self.lua.eval("d.F()"), 100)
        self.assertEqual(self.lua.eval("d.G(9)"), 109)

    def test_method_call_class_hierarchy(self):
        self.assertEqual(self.lua.eval("C(5).getx()"), 5)
        self.assertEqual(self.lua.eval("D(5).getx()"), 5)

        self.assertEqual(self.lua.eval("C(5):getx()"), 5)
        self.assertEqual(self.lua.eval("D(5):getx()"), 5)

    def test_method_call_class_methods(self):
        # unbound methods
        self.assertEqual(self.lua.eval("C.getx(C(5))"), 5)
        self.assertEqual(self.lua.eval("C.getx(D(5))"), 5)

        # class/static methods
        self.assertEqual(self.lua.eval("C:classmeth(5)"), 5)
        self.assertEqual(self.lua.eval("C.classmeth(5)"), 5)
        self.assertEqual(self.lua.eval("C.staticmeth(5)"), 5)

    def test_method_call_bound(self):
        self.assertEqual(self.lua.eval("bound0()"), 1)
        self.assertEqual(self.lua.eval("bound1(3)"), 4)
        self.assertEqual(self.lua.eval("python.eval('1 .__add__')(1)"), 2)
        self.assertEqual(self.lua.eval("python.eval('1 .__add__')(2)"), 3)

        # the following is an unfortunate side effect of the "self" removal
        # on bound method calls:
        self.assertRaises(TypeError, self.lua.eval, "bound1(x)")


################################################################################
# tests for the lupa.unpacks_lua_table and lupa.unpacks_lua_table_method
# decorators

@lupa.unpacks_lua_table
def func_1(x):
    return ("x=%s" % (x, ))


@lupa.unpacks_lua_table
def func_2(x, y):
    return ("x=%s, y=%s" % (x, y))


@lupa.unpacks_lua_table
def func_3(x, y, z='default'):
    return ("x=%s, y=%s, z=%s" % (x, y, z))


class MyCls_1(object):
    @lupa.unpacks_lua_table_method
    def meth(self, x):
        return ("x=%s" % (x,))


class MyCls_2(object):
    @lupa.unpacks_lua_table_method
    def meth(self, x, y):
        return ("x=%s, y=%s" % (x, y))


class MyCls_3(object):
    @lupa.unpacks_lua_table_method
    def meth(self, x, y, z='default'):
        return ("x=%s, y=%s, z=%s" % (x, y, z))


class KwargsDecoratorTest(SetupLuaRuntimeMixin, unittest.TestCase):

    def __init__(self, *args, **kwargs):
        super(KwargsDecoratorTest, self).__init__(*args, **kwargs)
        self.arg1 = func_1
        self.arg2 = func_2
        self.arg3 = func_3

    def assertResult(self, f, call_txt, res_txt):
        lua_func = self.lua.eval("function (f) return f%s end" % call_txt)
        self.assertEqual(lua_func(f), res_txt)

    def assertIncorrect(self, f, call_txt, error=TypeError):
        lua_func = self.lua.eval("function (f) return f%s end" % call_txt)
        self.assertRaises(error, lua_func, f)

    def test_many_args(self):
        self.assertResult(self.arg2, "{x=1, y=2}", "x=1, y=2")
        self.assertResult(self.arg2, "{x=2, y=1}", "x=2, y=1")
        self.assertResult(self.arg2, "{y=1, x=2}", "x=2, y=1")
        self.assertResult(self.arg2, "(1, 2)",     "x=1, y=2")

    def test_single_arg(self):
        self.assertResult(self.arg1, "{x=1}", "x=1")
        self.assertResult(self.arg1, "(1)", "x=1")
        self.assertResult(self.arg1, "(nil)", "x=None")

    def test_defaults(self):
        self.assertResult(self.arg3, "{x=1, y=2}", "x=1, y=2, z=default")
        self.assertResult(self.arg3, "{x=1, y=2, z=3}", "x=1, y=2, z=3")

    def test_defaults_incorrect(self):
        self.assertIncorrect(self.arg3, "{x=1, z=3}")

    def test_kwargs_unknown(self):
        self.assertIncorrect(self.arg2, "{x=1, y=2, z=3}")
        self.assertIncorrect(self.arg2, "{y=2, z=3}")
        self.assertIncorrect(self.arg1, "{x=1, y=2}")

    def test_posargs_bad(self):
        self.assertIncorrect(self.arg1, "(1,2)")
        self.assertIncorrect(self.arg1, "()")

    def test_posargs_kwargs(self):
        self.assertResult(self.arg2, "{5, y=6}", "x=5, y=6")
        self.assertResult(self.arg2, "{y=6, 5}", "x=5, y=6")
        self.assertResult(self.arg2, "{5, [2]=6}", "x=5, y=6")
        self.assertResult(self.arg2, "{[1]=5, [2]=6}", "x=5, y=6")
        self.assertResult(self.arg2, "{[1]=5, y=6}", "x=5, y=6")

        self.assertResult(self.arg3, "{x=5, y=6, z=8}", "x=5, y=6, z=8")
        self.assertResult(self.arg3, "{5, y=6, z=8}", "x=5, y=6, z=8")
        self.assertResult(self.arg3, "{5, y=6}", "x=5, y=6, z=default")
        self.assertResult(self.arg3, "{5, 6}", "x=5, y=6, z=default")
        self.assertResult(self.arg3, "{5, 6, 7}", "x=5, y=6, z=7")
        self.assertResult(self.arg3, "{z=7, 5, 6}", "x=5, y=6, z=7")

    def test_posargs_kwargs_bad(self):
        self.assertIncorrect(self.arg2, "{5, y=6, z=7}")
        self.assertIncorrect(self.arg2, "{5, [3]=6}", error=IndexError)
        self.assertIncorrect(self.arg2, "{x=5, [2]=6}", error=IndexError)

        self.assertIncorrect(self.arg3, "{5, z=7}")
        self.assertIncorrect(self.arg3, "{5}")

    def test_posargs_nil(self):
        self.assertResult(self.arg3, "(5, nil, 6)", "x=5, y=None, z=6")

    def test_posargs_nil_first(self):
        self.assertResult(self.arg3, "(nil, nil, 6)", "x=None, y=None, z=6")

    def test_posargs_nil_last(self):
        self.assertResult(self.arg3, "(5, nil, nil)", "x=5, y=None, z=None")

    def test_posargs_kwargs_python_none_last(self):
        self.assertResult(self.arg3, "{5, python.none, python.none}", "x=5, y=None, z=None")

    def test_posargs_python_none_last(self):
        self.assertResult(self.arg3, "(5, python.none, python.none)", "x=5, y=None, z=None")

    def test_posargs_kwargs_python_none_some(self):
        self.assertResult(self.arg3, "{python.none, y=python.none, z=6}", "x=None, y=None, z=6")

    def test_posargs_kwargs_python_none_all(self):
        self.assertResult(self.arg3, "{x=python.none, y=python.none}", "x=None, y=None, z=default")

    # -------------------------------------------------------------------------
    # The following examples don't work as a Python programmer would expect
    # them to:

    # def test_posargs_kwargs_nil_last(self):
    #     self.assertResult(self.arg3, "{5, nil, nil}", "x=5, y=None, z=None")
    #
    # def test_posargs_kwargs_nil_some(self):
    #     self.assertResult(self.arg3, "{nil, y=nil, z=6}", "x=None, y=None, z=6")
    #
    # def test_posargs_kwargs_nil_all(self):
    #     self.assertResult(self.arg3, "{x=nil, y=nil}", "x=None, y=None, z=default")

    # -------------------------------------------------------------------------
    # These tests pass in Lua 5.2 but fail in LuaJIT:

    # def test_posargs_kwargs_nil(self):
    #     self.assertResult(self.arg3, "{5, nil, 6}", "x=5, y=None, z=6")
    #
    # def test_posargs_kwargs_nil_first(self):
    #     self.assertResult(self.arg3, "{nil, nil, 6}", "x=None, y=None, z=6")



class MethodKwargsDecoratorTest(KwargsDecoratorTest):

    def __init__(self, *args, **kwargs):
        super(MethodKwargsDecoratorTest, self).__init__(*args, **kwargs)
        self.arg1 = MyCls_1()
        self.arg2 = MyCls_2()
        self.arg3 = MyCls_3()

    def assertResult(self, f, call_txt, res_txt):
        lua_func = self.lua.eval("function (obj) return obj:meth%s end" % call_txt)
        self.assertEqual(lua_func(f), res_txt)

    def assertIncorrect(self, f, call_txt, error=TypeError):
        lua_func = self.lua.eval("function (obj) return obj:meth%s end" % call_txt)
        self.assertRaises(error, lua_func, f)


class NoEncodingKwargsDecoratorTest(KwargsDecoratorTest):
    lua_runtime_kwargs = {'encoding': None}


class NoEncodingMethodKwargsDecoratorTest(MethodKwargsDecoratorTest):
    lua_runtime_kwargs = {'encoding': None}


################################################################################
# tests for the FastRLock implementation

try:
    from thread import start_new_thread, get_ident
except ImportError:
    # Python 3?
    from _thread import start_new_thread, get_ident


def _wait():
    # A crude wait/yield function not relying on synchronization primitives.
    time.sleep(0.01)


class TestFastRLock(unittest.TestCase):
    """Copied from CPython's test.lock_tests module
    """
    def setUp(self):
        from lupa._lupa import FastRLock
        self.locktype = FastRLock

    def tearDown(self):
        gc.collect()

    class Bunch(object):
        """
        A bunch of threads.
        """
        def __init__(self, f, n, wait_before_exit=False):
            """
            Construct a bunch of `n` threads running the same function `f`.
            If `wait_before_exit` is True, the threads won't terminate until
            do_finish() is called.
            """
            self.f = f
            self.n = n
            self.started = []
            self.finished = []
            self._can_exit = not wait_before_exit
            def task():
                tid = get_ident()
                self.started.append(tid)
                try:
                    f()
                finally:
                    self.finished.append(tid)
                    while not self._can_exit:
                        _wait()
            for i in range(n):
                start_new_thread(task, ())

        def wait_for_started(self):
            while len(self.started) < self.n:
                _wait()

        def wait_for_finished(self):
            while len(self.finished) < self.n:
                _wait()

        def do_finish(self):
            self._can_exit = True


    # the locking tests

    """
    Tests for both recursive and non-recursive locks.
    """

    def test_constructor(self):
        lock = self.locktype()
        del lock

    def test_acquire_destroy(self):
        lock = self.locktype()
        lock.acquire()
        del lock

    def test_acquire_release(self):
        lock = self.locktype()
        lock.acquire()
        lock.release()
        del lock

    def test_try_acquire(self):
        lock = self.locktype()
        self.assertTrue(lock.acquire(False))
        lock.release()

    def test_try_acquire_contended(self):
        lock = self.locktype()
        lock.acquire()
        result = []
        def f():
            result.append(lock.acquire(False))
        self.Bunch(f, 1).wait_for_finished()
        self.assertFalse(result[0])
        lock.release()

    def test_acquire_contended(self):
        lock = self.locktype()
        lock.acquire()
        N = 5
        def f():
            lock.acquire()
            lock.release()

        b = self.Bunch(f, N)
        b.wait_for_started()
        _wait()
        self.assertEqual(len(b.finished), 0)
        lock.release()
        b.wait_for_finished()
        self.assertEqual(len(b.finished), N)

    ## def test_with(self):
    ##     lock = self.locktype()
    ##     def f():
    ##         lock.acquire()
    ##         lock.release()
    ##     def _with(err=None):
    ##         with lock:
    ##             if err is not None:
    ##                 raise err
    ##     _with()
    ##     # Check the lock is unacquired
    ##     self.Bunch(f, 1).wait_for_finished()
    ##     self.assertRaises(TypeError, _with, TypeError)
    ##     # Check the lock is unacquired
    ##     self.Bunch(f, 1).wait_for_finished()

    def test_thread_leak(self):
        # The lock shouldn't leak a Thread instance when used from a foreign
        # (non-threading) thread.
        lock = self.locktype()
        def f():
            lock.acquire()
            lock.release()
        n = len(threading.enumerate())
        # We run many threads in the hope that existing threads ids won't
        # be recycled.
        self.Bunch(f, 15).wait_for_finished()
        self.assertEqual(n, len(threading.enumerate()))

    """
    Tests for non-recursive, weak locks
    (which can be acquired and released from different threads).
    """

    def DISABLED_test_reacquire_non_recursive(self):
        # Lock needs to be released before re-acquiring.
        lock = self.locktype()
        phase = []
        def f():
            lock.acquire()
            phase.append(None)
            lock.acquire()
            phase.append(None)
        start_new_thread(f, ())
        while len(phase) == 0:
            _wait()
        _wait()
        self.assertEqual(len(phase), 1)
        lock.release()
        while len(phase) == 1:
            _wait()
        self.assertEqual(len(phase), 2)

    def DISABLED_test_different_thread_release_succeeds(self):
        # Lock can be released from a different thread.
        lock = self.locktype()
        lock.acquire()
        def f():
            lock.release()
        b = self.Bunch(f, 1)
        b.wait_for_finished()
        lock.acquire()
        lock.release()

    """
    Tests for recursive locks.
    """
    def test_reacquire(self):
        lock = self.locktype()
        lock.acquire()
        lock.acquire()
        lock.release()
        lock.acquire()
        lock.release()
        lock.release()

    def test_release_unacquired(self):
        # Cannot release an unacquired lock
        lock = self.locktype()
        self.assertRaises(RuntimeError, lock.release)
        lock.acquire()
        lock.acquire()
        lock.release()
        lock.acquire()
        lock.release()
        lock.release()
        self.assertRaises(RuntimeError, lock.release)

    def test_different_thread_release_fails(self):
        # Cannot release from a different thread
        lock = self.locktype()
        def f():
            lock.acquire()
        b = self.Bunch(f, 1, True)
        try:
            self.assertRaises(RuntimeError, lock.release)
        finally:
            b.do_finish()

    def test__is_owned(self):
        lock = self.locktype()
        self.assertFalse(lock._is_owned())
        lock.acquire()
        self.assertTrue(lock._is_owned())
        lock.acquire()
        self.assertTrue(lock._is_owned())
        result = []
        def f():
            result.append(lock._is_owned())
        self.Bunch(f, 1).wait_for_finished()
        self.assertFalse(result[0])
        lock.release()
        self.assertTrue(lock._is_owned())
        lock.release()
        self.assertFalse(lock._is_owned())


################################################################################
# tests for error stacktrace

class TestErrorStackTrace(unittest.TestCase):
    if not hasattr(unittest.TestCase, 'assertIn'):
        def assertIn(self, member, container, msg=None):
            self.assertTrue(member in container, msg)

    if not hasattr(unittest.TestCase, 'assertNotIn'):
        def assertNotIn(self, member, container, msg=None):
            self.assertFalse(member in container, msg)

    def test_stacktrace(self):
        lua = lupa.LuaRuntime()
        try:
            lua.execute("error('abc')")
            raise RuntimeError("LuaError was not raised")
        except lupa.LuaError as e:
            self.assertIn("stack traceback:", e.args[0])

    def test_nil_debug(self):
        lua = lupa.LuaRuntime()
        try:
            lua.execute("debug = nil")
            lua.execute("error('abc')")
            raise RuntimeError("LuaError was not raised")
        except lupa.LuaError as e:
            self.assertNotIn("stack traceback:", e.args[0])

    def test_nil_debug_traceback(self):
        lua = lupa.LuaRuntime()
        try:
            lua.execute("debug = nil")
            lua.execute("error('abc')")
            raise RuntimeError("LuaError was not raised")
        except lupa.LuaError as e:
            self.assertNotIn("stack traceback:", e.args[0])


################################################################################
<<<<<<< HEAD
# tests for keyword arguments

class PythonArgumentsInLuaTest(SetupLuaRuntimeMixin, unittest.TestCase):

    def __init__(self, *args, **kwargs):
        super(PythonArgumentsInLuaTest, self).__init__(*args, **kwargs)
        self.get_args = lambda *args, **kwargs: args
        self.get_kwargs = lambda *args, **kwargs: kwargs
        self.get_none = lambda *args, **kwargs: None

    def assertEqualInLua(self, a, b):
        lua_type_a = lupa.lua_type(a)
        lua_type_b = lupa.lua_type(b)
        if lua_type_a and lua_type_b and lua_type_a == lua_type_b:
            return self.lua.eval('function(a, b) return a == b end')(a, b)
        return self.assertEqual(a, b)

    def assertResult(self, txt, args, kwargs):
        lua_func = self.lua.eval('function (f) return f(%s) end' % txt)

        # FIXME: lupa._LuaObject.__eq__ might make this function simpler

        obtained_args = lua_func(self.get_args)
        self.assertEqual(len(obtained_args), len(args))
        for a, b in zip(obtained_args, args):
            self.assertEqualInLua(a, b)

        obtained_kwargs = lua_func(self.get_kwargs)
        self.assertEqual(len(obtained_kwargs), len(kwargs))
        for key in kwargs:
            self.assertEqualInLua(obtained_kwargs[key], kwargs[key])

    def assertIncorrect(self, txt, error=TypeError, regex=''):
        lua_func = self.lua.eval('function (f) return f(%s) end' % txt)
        self.assertRaisesRegex(error, regex, lua_func, self.get_none)

    def test_no_table(self):
        self.assertIncorrect('python.args()', error=lupa.LuaError)

    def test_no_args(self):
        self.assertResult('python.args{}', (), {})

    def test_all_types(self):
        # Positional arguments
        args = self.lua.eval('''
        {
            42,
            false,
            "spam",
            function() end,
            coroutine.create(function() end),
            {1, 2, 3},
            python.none,
        }
        ''')
        self.lua.globals()['args'] = args
        self.assertResult('python.args(args)', tuple(args[i+1] for i in range(len(args))), {})

        # Keyword arguments
        kwargs = self.lua.table()
        self.lua.globals()['kwargs'] = kwargs
        self.lua.execute('''
            for _, v in ipairs(args) do
                kwargs[type(v)] = v
            end
        ''')
        self.assertResult('python.args(kwargs)', (), dict(kwargs.items()))

        # Invalid parameter to python.args
        for objtype in kwargs:
            if objtype != 'table':
                self.assertIncorrect('python.args(kwargs["%s"])' % objtype,
                        error=lupa.LuaError, regex="bad argument #1 to 'args'")
        
        # Invalid table keys
        self.assertIncorrect('python.args{[0] = true}', error=IndexError, regex='table index out of range')
        self.assertIncorrect('python.args{[2] = true}', error=IndexError, regex='table index out of range')
        self.assertIncorrect('python.args{[3.14] = true}', regex='table key is neither an integer nor a string')
        for objtype in kwargs:
            if objtype not in {'number', 'string'}:
                self.assertIncorrect('python.args{[kwargs["%s"]] = true}' % objtype,
                        regex='table key is neither an integer nor a string')
 
    def test_kwargs_merge(self):
        self.assertResult('python.args{1, a=1}, python.args{2}, python.args{}, python.args{b=2}', (1, 2), dict(a=1, b=2))

    def test_kwargs_merge_conflict(self):
        self.assertIncorrect('python.args{a=1}, python.args{a=2}', regex='multiple values')


class PythonArgumentsInLuaMethodsTest(PythonArgumentsInLuaTest):

    def __init__(self, *args, **kwargs):
        super(PythonArgumentsInLuaTest, self).__init__(*args, **kwargs)

    def get_args(self, *args, **kwargs):
        return args

    def get_kwargs(self, *args, **kwargs):
        return kwargs

    def get_none(self, *args, **kwargs):
        return None

    def test_self_arg(self):
        self.lua.globals()['self'] = self
        self.assertResult('python.args{self}', (), {})
        self.assertResult('python.args{self, 1, a=2}', (1, ), dict(a=2))
        self.assertIncorrect('python.args{self=self}', regex='multiple values')
        self.assertIncorrect('python.args{self, self=self}', regex='multiple values')
=======
# tests for table access error

class TestTableAccessError(SetupLuaRuntimeMixin, unittest.TestCase):
    def test_error_index_metamethod(self):
        self.lua.execute('''
        t = {}
        called = 0
        setmetatable(t, {__index = function()
            called = called + 1
            error('my error message')
        end})
        ''')
        lua_t = self.lua.eval('t')
        self.assertRaisesRegex(lupa.LuaError, 'my error message', lambda t, k: t[k], lua_t, 'k')
        self.assertEqual(self.lua.eval('called'), 1)
>>>>>>> 3adb389d


################################################################################
# tests for handling overflow

class TestOverflowMixin(SetupLuaRuntimeMixin):
    maxinteger = lupa.LUA_MAXINTEGER    # maximum value for Lua integer
    mininteger = lupa.LUA_MININTEGER    # minimum value for Lua integer
    biginteger = (maxinteger + 1) << 1  # value too big to fit in a Lua integer
    maxfloat = sys.float_info.max       # maximum value for Python float
    bigfloat = int(maxfloat) * 2        # value too big to fit in Python float

    assert biginteger <= maxfloat, "%d can't be cast to float" % biginteger

    def setUp(self):
        super(TestOverflowMixin, self).setUp()
        self.lua_type = self.lua.eval('type')
        self.lua_math_type = self.lua.eval('math.type')

    def tearDown(self):
        self.lua_type = None
        self.lua_math_type = None
        super(TestOverflowMixin, self).tearDown()

    def test_no_overflow(self):
        self.assertMathType(0, 'integer')
        self.assertMathType(10, 'integer')
        self.assertMathType(-10, 'integer')
        self.assertMathType(self.maxinteger, 'integer')
        self.assertMathType(self.mininteger, 'integer')
        self.assertMathType(0.0, 'float')
        self.assertMathType(-0.0, 'float')
        self.assertMathType(10.0, 'float')
        self.assertMathType(-10.0, 'float')
        self.assertMathType(3.14, 'float')
        self.assertMathType(-3.14, 'float')
        self.assertMathType(self.maxfloat, 'float')
        self.assertMathType(-self.maxfloat, 'float')

    def assertMathType(self, number, math_type):
        self.assertEqual(self.lua_type(number), 'number')
        if self.lua_math_type is not None:
            self.assertEqual(self.lua_math_type(number), math_type)


class TestOverflowWithoutHandler(TestOverflowMixin, unittest.TestCase):
    lua_runtime_kwargs = dict(overflow_handler=None)

    def test_overflow(self):
        self.assertRaises(OverflowError, self.assertMathType, self.biginteger, 'integer')
        self.assertRaises(OverflowError, self.assertMathType, int(self.maxfloat), 'integer')
        self.assertRaises(OverflowError, self.assertMathType, self.bigfloat, 'integer')


class TestOverflowWithFloatHandler(TestOverflowMixin, unittest.TestCase):
    lua_runtime_kwargs = dict(overflow_handler=float)

    def test_overflow(self):
        self.assertMathType(self.biginteger, 'float')
        self.assertMathType(int(self.maxfloat), 'float')
        self.assertRaises(OverflowError, self.assertMathType, self.bigfloat, 'float')


class TestOverflowWithObjectHandler(TestOverflowMixin, unittest.TestCase):
    def test_overflow(self):
        self.lua.execute('python.set_overflow_handler(function(o) return o end)')
        self.assertEqual(self.lua.eval('type')(self.biginteger), 'userdata')


class TestFloatOverflowHandlerInLua(TestOverflowMixin, unittest.TestCase):
    def test_overflow(self):
        self.lua.execute('python.set_overflow_handler(python.builtins.float)')
        self.assertMathType(self.biginteger, 'float')
        self.assertMathType(int(self.maxfloat), 'float')
        self.assertRaises(OverflowError, self.assertMathType, self.bigfloat, 'float')


class TestBadOverflowHandlerInPython(unittest.TestCase):
    def test_error(self):
        self.assertRaises(ValueError, lupa.LuaRuntime, overflow_handler=123)


class TestBadOverflowHandlerInLua(SetupLuaRuntimeMixin, unittest.TestCase):
    def _test_set_overflow_handler(self, overflow_handler_code):
        self.assertRaises(lupa.LuaError, self.lua.execute, 'python.set_overflow_handler(%s)' % overflow_handler_code)

    def test_number(self):
        self._test_set_overflow_handler('123')

    def test_table(self):
        self._test_set_overflow_handler('{}')

    def test_boolean(self):
        self._test_set_overflow_handler('true')
        self._test_set_overflow_handler('false')

    def test_string(self):
        self._test_set_overflow_handler('"abc"')

    def test_thread(self):
        self._test_set_overflow_handler('coroutine.create(function() end)')


class TestOverflowHandlerOverwrite(TestOverflowMixin, unittest.TestCase):
    lua_runtime_kwargs = dict(overflow_handler=float)

    def test_overwrite_in_lua(self):
        self.lua.execute('python.set_overflow_handler(nil)')
        self.assertRaises(OverflowError, self.assertMathType, self.biginteger, 'integer')
        self.assertRaises(OverflowError, self.assertMathType, int(self.maxfloat), 'integer')
        self.assertRaises(OverflowError, self.assertMathType, self.bigfloat, 'integer')
        self.lua.set_overflow_handler(float)
        self.assertMathType(self.biginteger, 'float')
        self.assertMathType(int(self.maxfloat), 'float')
        self.assertRaises(OverflowError, self.assertMathType, self.bigfloat, 'float')

    def test_overwrite_in_python(self):
        self.lua.set_overflow_handler(None)
        self.assertRaises(OverflowError, self.assertMathType, self.biginteger, 'integer')
        self.assertRaises(OverflowError, self.assertMathType, int(self.maxfloat), 'integer')
        self.assertRaises(OverflowError, self.assertMathType, self.bigfloat, 'integer')
        self.lua.execute('python.set_overflow_handler(function(o) return python.builtins.float(o) end)')
        self.assertMathType(self.biginteger, 'float')
        self.assertMathType(int(self.maxfloat), 'float')
        self.assertRaises(OverflowError, self.assertMathType, self.bigfloat, 'float')


################################################################################
# tests for missing reference

class TestMissingReference(SetupLuaRuntimeMixin, unittest.TestCase):
    def setUp(self):
        super(TestMissingReference, self).setUp()
        self.testmissingref = self.lua.eval('''
        function(obj, f)
            local t
            if newproxy then
                local p = newproxy(true)
                t = getmetatable(p)
                t.obj = obj
                t.__gc = function(p_) t = getmetatable(p_) end
            else
                t = { obj = obj }
                setmetatable(t, {__gc = function(t_) t = t_ end})
            end
            obj = nil
            t = nil
            collectgarbage()
            assert(t ~= nil)
            assert(t.obj ~= nil)
            local ok, ret = pcall(f, t.obj)
            assert(not ok)
            assert(tostring(ret):find("deleted python object"))
        end
        ''')

    def tearDown(self):
        self.testmissingref = None
        super(TestMissingReference, self).tearDown()

    def test_fallbacks(self):
        class X():
            def __call__(self, *args):
                return None

        def assign(var):
            var = None

        self.testmissingref({}, lambda o: str(o))                            # __tostring
        self.testmissingref({}, lambda o: o[1])                              # __index
        self.testmissingref({}, lambda o: lupa.as_itemgetter(o)[1])          # __index (itemgetter)
        self.testmissingref({}, lambda o: lupa.as_attrgetter(o).items)       # __index (attrgetter)
        self.testmissingref({}, lambda o: assign(o[1]))                      # __newindex
        self.testmissingref({}, lambda o: assign(lupa.as_itemgetter(o)[1]))  # __newindex (itemgetter)
        self.testmissingref(X(), lambda o: assign(lupa.as_attrgetter(o).a))  # __newindex (attrgetter)
        self.testmissingref(X(), lambda o: o())                              # __call

    def test_functions(self):
        self.testmissingref({}, print)              # reflection
        self.testmissingref({}, iter)               # iteration
        self.testmissingref({}, enumerate)          # enumerate
        self.testmissingref({}, lupa.as_itemgetter) # item getter protocol
        self.testmissingref({}, lupa.as_attrgetter) # attribute getter protocol

if __name__ == '__main__':
    def print_version():
        version = lupa.LuaRuntime().lua_implementation
        print('Running Lupa %s tests against %s.' % (lupa.__version__, version))

    print_version()
    unittest.main()<|MERGE_RESOLUTION|>--- conflicted
+++ resolved
@@ -2623,7 +2623,6 @@
 
 
 ################################################################################
-<<<<<<< HEAD
 # tests for keyword arguments
 
 class PythonArgumentsInLuaTest(SetupLuaRuntimeMixin, unittest.TestCase):
@@ -2734,7 +2733,9 @@
         self.assertResult('python.args{self, 1, a=2}', (1, ), dict(a=2))
         self.assertIncorrect('python.args{self=self}', regex='multiple values')
         self.assertIncorrect('python.args{self, self=self}', regex='multiple values')
-=======
+
+
+################################################################################
 # tests for table access error
 
 class TestTableAccessError(SetupLuaRuntimeMixin, unittest.TestCase):
@@ -2750,7 +2751,6 @@
         lua_t = self.lua.eval('t')
         self.assertRaisesRegex(lupa.LuaError, 'my error message', lambda t, k: t[k], lua_t, 'k')
         self.assertEqual(self.lua.eval('called'), 1)
->>>>>>> 3adb389d
 
 
 ################################################################################
