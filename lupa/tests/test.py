--- conflicted
+++ resolved
@@ -601,7 +601,6 @@
         self.assertRaises(TypeError, self.lua.table_from, None)
         self.assertRaises(TypeError, self.lua.table_from, {"a": 5}, 123)
 
-<<<<<<< HEAD
     def test_table_from_nested(self):
         table = self.lua.table_from([[3, 3, 3]], recursive=True)
         self.lua.globals()["data"] = table
@@ -619,29 +618,6 @@
         self.assertLuaResult("#data2", 2)
         self.assertLuaResult("data2[1]['a']", "foo")
         self.assertLuaResult("data2[2]['b']", 1)
-=======
-    def test_table_from_nested_datastructures(self):
-        from itertools import count
-        def make_ds(*children):
-            yield list(children)
-            yield dict(zip(count(), children))
-            yield {chr(ord('A') + i): child for i, child in enumerate(children)}
-
-        elements = [1, 2, 'x', 'y']
-        for ds1 in make_ds(*elements):
-            for ds2 in make_ds(ds1):
-                for ds3 in make_ds(ds1, elements, ds2):
-                    for ds in make_ds(ds1, ds2, ds3):
-                        with self.subTest(ds=ds):
-                            table = self.lua.table_from(ds)
-                            # we don't translate transitively, so apply arbitrary test operation
-                            self.assertTrue(list(table))
-
-    # def test_table_from_nested(self):
-    #     table = self.lua.table_from({"obj": {"foo": "bar"}})
-    #     lua_type = self.lua.eval("type")
-    #     self.assertEqual(lua_type(table["obj"]), "table")
->>>>>>> 1922482c
 
     def test_table_from_table(self):
         table1 = self.lua.eval("{3, 4, foo='bar'}")
@@ -723,6 +699,23 @@
         self.assertLuaResult("data['list']==data['list'][1]", True)
         self.assertLuaResult("type(data['key']['key']['key']['key'])", 'table')
         self.assertLuaResult("type(data['key']['key']['key']['key']['list'])", 'table')
+
+    def test_table_from_nested_datastructures(self):
+        from itertools import count
+        def make_ds(*children):
+            yield list(children)
+            yield dict(zip(count(), children))
+            yield {chr(ord('A') + i): child for i, child in enumerate(children)}
+
+        elements = [1, 2, 'x', 'y']
+        for ds1 in make_ds(*elements):
+            for ds2 in make_ds(ds1):
+                for ds3 in make_ds(ds1, elements, ds2):
+                    for ds in make_ds(ds1, ds2, ds3):
+                        with self.subTest(ds=ds):
+                            table = self.lua.table_from(ds)
+                            # we don't translate transitively, so apply arbitrary test operation
+                            self.assertTrue(list(table))
 
     # FIXME: it segfaults
     # def test_table_from_generator_calling_lua_functions(self):
