# -*- coding: utf-8 -*-

from __future__ import absolute_import, print_function

import threading
import operator
import unittest
import time
import sys
import gc

import lupa

IS_PYTHON3 = sys.version_info[0] >= 3

try:
    _next = next
except NameError:
    def _next(o):
        return o.next()

unicode_type = type(IS_PYTHON3 and 'abc' or 'abc'.decode('ASCII'))


class SetupLuaRuntimeMixin(object):
    lua_runtime_kwargs = {}

    def setUp(self):
        self.lua = lupa.LuaRuntime(**self.lua_runtime_kwargs)

    def tearDown(self):
        self.lua = None
        gc.collect()


class TestLuaRuntimeRefcounting(unittest.TestCase):
    def _run_gc_test(self, run_test):
        gc.collect()
        old_count = len(gc.get_objects())
        i = None
        for i in range(100):
            run_test()
        del i
        gc.collect()
        new_count = len(gc.get_objects())
        self.assertEqual(old_count, new_count)

    def test_runtime_cleanup(self):
        def run_test():
            lua = lupa.LuaRuntime()
            lua_table = lua.eval('{1,2,3,4}')
            del lua
            self.assertEqual(1, lua_table[1])

        self._run_gc_test(run_test)

    def test_pyfunc_refcycle(self):
        def make_refcycle():
            def use_runtime():
                return lua.eval('1+1')

            lua = lupa.LuaRuntime()
            lua.globals()['use_runtime'] = use_runtime
            self.assertEqual(2, lua.eval('use_runtime()'))

        self._run_gc_test(make_refcycle)

    def test_attrgetter_refcycle(self):
        def make_refcycle():
            def get_attr(obj, name):
                lua.eval('1+1')  # create ref-cycle with runtime
                return 23

            lua = lupa.LuaRuntime(attribute_handlers=(get_attr, None))
            assert lua.eval('python.eval.huhu') == 23

        self._run_gc_test(make_refcycle)


class TestLuaRuntime(SetupLuaRuntimeMixin, unittest.TestCase):
    def test_lua_version(self):
        version = self.lua.lua_version
        self.assertEqual(tuple, type(version))
        self.assertEqual(5, version[0])  # let's assume that Lua 6 will require code/test changes
        self.assertTrue(version[1] >= 1)
        self.assertTrue(version[1] < 10)  # arbitrary boundary
        self.assertEqual(version, lupa.LUA_VERSION)  # no distinction currently

    def test_lua_implementation(self):
        lua_implementation = self.lua.lua_implementation
        self.assertTrue(lua_implementation.startswith("Lua"), lua_implementation)
        self.assertTrue(lua_implementation.split()[0] in ("Lua", "LuaJIT"), lua_implementation)

    def test_eval(self):
        self.assertEqual(2, self.lua.eval('1+1'))

    def test_eval_multi(self):
        self.assertEqual((1,2,3), self.lua.eval('1,2,3'))

    def test_eval_args(self):
        self.assertEqual(2, self.lua.eval('...', 2))

    def test_eval_args_multi(self):
        self.assertEqual((1, 2, 3), self.lua.eval('...', 1, 2, 3))

    def test_eval_error(self):
        self.assertRaises(lupa.LuaError, self.lua.eval, '<INVALIDCODE>')

    def test_eval_error_cleanup(self):
        self.assertEqual(2, self.lua.eval('1+1'))
        self.assertRaises(lupa.LuaError, self.lua.eval, '<INVALIDCODE>')
        self.assertEqual(2, self.lua.eval('1+1'))
        self.assertRaises(lupa.LuaError, self.lua.eval, '<INVALIDCODE>')
        self.assertEqual(2, self.lua.eval('1+1'))
        self.assertEqual(2, self.lua.eval('1+1'))

    def test_eval_error_message_decoding(self):
        try:
            self.lua.eval('require "UNKNOWNöMODULEäNAME"')
        except lupa.LuaError:
            error = (IS_PYTHON3 and '%s' or '%s'.decode('ASCII')) % sys.exc_info()[1]
        else:
            self.fail('expected error not raised')
        expected_message = 'module \'UNKNOWNöMODULEäNAME\' not found'
        if not IS_PYTHON3:
            expected_message = expected_message.decode('UTF-8')
        self.assertTrue(expected_message in error,
                        '"%s" not found in "%s"' % (expected_message, error))

    def test_execute(self):
        self.assertEqual(2, self.lua.execute('return 1+1'))

    def test_execute_function(self):
        self.assertEqual(3, self.lua.execute('f = function(i) return i+1 end; return f(2)'))

    def test_execute_tostring_function(self):
        self.assertEqual('function', self.lua.execute('f = function(i) return i+1 end; return tostring(f)')[:8])

    def test_execute_args(self):
        self.assertEqual(2, self.lua.execute('return ...', 2))

    def test_execute_args_multi(self):
        self.assertEqual((1, 2, 3), self.lua.execute('return ...', 1, 2, 3))

    def test_function(self):
        function = self.lua.eval('function() return 1+1 end')
        self.assertNotEqual(None, function)
        self.assertEqual(2, function())

    def test_multiple_functions(self):
        function1 = self.lua.eval('function() return 0+1 end')
        function2 = self.lua.eval('function() return 1+1 end')
        self.assertEqual(1, function1())
        self.assertEqual(2, function2())
        function3 = self.lua.eval('function() return 1+2 end')
        self.assertEqual(3, function3())
        self.assertEqual(2, function2())
        self.assertEqual(1, function1())

    def test_recursive_function(self):
        fac = self.lua.execute('''\
        function fac(i)
            if i <= 1
                then return 1
                else return i * fac(i-1)
            end
        end
        return fac
        ''')
        self.assertNotEqual(None, fac)
        self.assertEqual(6,       fac(3))
        self.assertEqual(3628800, fac(10))

    def test_double_recursive_function(self):
        func_code = '''\
        function calc(i)
            if i > 2
                then return calc(i-1) + calc(i-2) + 1
                else return 1
            end
        end
        return calc
        '''
        calc = self.lua.execute(func_code)
        self.assertNotEqual(None, calc)
        self.assertEqual(3,     calc(3))
        self.assertEqual(109,   calc(10))
        self.assertEqual(13529, calc(20))

    def test_double_recursive_function_pycallback(self):
        func_code = '''\
        function calc(pyfunc, i)
            if i > 2
                then return pyfunc(i) + calc(pyfunc, i-1) + calc(pyfunc, i-2) + 1
                else return 1
            end
        end
        return calc
        '''
        def pycallback(i):
            return i**2

        calc = self.lua.execute(func_code)

        self.assertNotEqual(None, calc)
        self.assertEqual(12,     calc(pycallback, 3))
        self.assertEqual(1342,   calc(pycallback, 10))
        self.assertEqual(185925, calc(pycallback, 20))

    def test_none(self):
        function = self.lua.eval('function() return python.none end')
        self.assertEqual(None, function())

    def test_pybuiltins(self):
        function = self.lua.eval('function() return python.builtins end')
        try:
            import __builtin__ as builtins
        except ImportError:
            import builtins
        self.assertEqual(builtins, function())

    def test_pybuiltins_disabled(self):
        lua = lupa.LuaRuntime(register_builtins=False)
        self.assertEqual(True, lua.eval('python.builtins == nil'))

    def test_call_none(self):
        self.assertRaises(TypeError, self.lua.eval, 'python.none()')

    def test_call_non_callable(self):
        func = self.lua.eval('function(x) CALLED = 99; return x() end')
        self.assertRaises(TypeError, func, object())
        self.assertEqual(99, self.lua.eval('CALLED'))

    def test_call_str(self):
        self.assertEqual("test-None", self.lua.eval('"test-" .. tostring(python.none)'))

    def test_call_str_py(self):
        function = self.lua.eval('function(x) return "test-" .. tostring(x) end')
        self.assertEqual("test-nil", function(None))
        self.assertEqual("test-1.5", function(1.5))

    def test_call_str_class(self):
        called = [False]
        class test(object):
            def __str__(self):
                called[0] = True
                return 'STR!!'

        function = self.lua.eval('function(x) return "test-" .. tostring(x) end')
        self.assertEqual("test-STR!!", function(test()))
        self.assertEqual(True, called[0])

    def test_python_eval(self):
        eval = self.lua.eval('function() return python.eval end')()
        self.assertEqual(2, eval('1+1'))
        self.assertEqual(2, self.lua.eval('python.eval("1+1")'))

    def test_python_eval_disabled(self):
        lua = lupa.LuaRuntime(register_eval=False)
        self.assertEqual(True, lua.eval('python.eval == nil'))

    def test_len_table_array(self):
        table = self.lua.eval('{1,2,3,4,5}')
        self.assertEqual(5, len(table))

    def test_len_table_dict(self):
        table = self.lua.eval('{a=1, b=2, c=3}')
        self.assertEqual(0, len(table)) # as returned by Lua's "#" operator

    def test_table_delattr(self):
        table = self.lua.eval('{a=1, b=2, c=3}')
        self.assertTrue('a' in table)
        del table.a
        self.assertFalse('a' in table)

    def test_table_delitem(self):
        table = self.lua.eval('{a=1, b=2, c=3}')
        self.assertTrue('c' in table)
        del table['c']
        self.assertFalse('c' in table)

    def test_table_delitem_special(self):
        table = self.lua.eval('{a=1, b=2, c=3, __attr__=4}')
        self.assertTrue('__attr__' in table)
        del table['__attr__']
        self.assertFalse('__attr__' in table)

    def test_len_table(self):
        table = self.lua.eval('{1,2,3,4, a=1, b=2, c=3}')
        self.assertEqual(4, len(table))  # as returned by Lua's "#" operator

    def test_iter_table(self):
        table = self.lua.eval('{2,3,4,5,6}')
        self.assertEqual([1,2,3,4,5], list(table))

    def test_iter_table_list_repeat(self):
        table = self.lua.eval('{2,3,4,5,6}')
        self.assertEqual([1,2,3,4,5], list(table))  # 1
        self.assertEqual([1,2,3,4,5], list(table))  # 2
        self.assertEqual([1,2,3,4,5], list(table))  # 3

    def test_iter_array_table_values(self):
        table = self.lua.eval('{2,3,4,5,6}')
        self.assertEqual([2,3,4,5,6], list(table.values()))

    def test_iter_array_table_repeat(self):
        table = self.lua.eval('{2,3,4,5,6}')
        self.assertEqual([2,3,4,5,6], list(table.values()))  # 1
        self.assertEqual([2,3,4,5,6], list(table.values()))  # 2
        self.assertEqual([2,3,4,5,6], list(table.values()))  # 3

    def test_iter_multiple_tables(self):
        count = 10
        table_values = [self.lua.eval('{%s}' % ','.join(map(str, range(2, count+2)))).values()
                        for _ in range(4)]

        # round robin
        l = [[] for _ in range(count)]
        for sublist in l:
            for table in table_values:
                sublist.append(_next(table))

        self.assertEqual([[i]*len(table_values) for i in range(2, count+2)], l)

    def test_iter_table_repeat(self):
        count = 10
        table_values = [self.lua.eval('{%s}' % ','.join(map(str, range(2, count+2)))).values()
                        for _ in range(4)]

        # one table after the other
        l = [[] for _ in range(count)]
        for table in table_values:
            for sublist in l:
                sublist.append(_next(table))

        self.assertEqual([[i]*len(table_values) for i in range(2,count+2)], l)

    def test_iter_table_refcounting(self):
        lua_func = self.lua.eval('''
            function ()
              local t = {}
              t.foo = 'bar'
              t.hello = 'world'
              return t
            end
        ''')
        table = lua_func()
        for _ in range(10000):
            list(table.items())

    def test_iter_table_mapping(self):
        keys = list('abcdefg')
        table = self.lua.eval('{%s}' % ','.join('%s=%d' % (c, i) for i, c in enumerate(keys)))
        l = list(table)
        l.sort()
        self.assertEqual(keys, l)

    def test_iter_table_mapping_int_keys(self):
        table = self.lua.eval('{%s}' % ','.join('[%d]=%d' % (i, -i) for i in range(10)))
        l = list(table)
        l.sort()
        self.assertEqual(list(range(10)), l)

    def test_iter_table_keys(self):
        keys = list('abcdefg')
        table = self.lua.eval('{%s}' % ','.join('%s=%d' % (c, i) for i, c in enumerate(keys)))
        l = list(table.keys())
        l.sort()
        self.assertEqual(keys, l)

    def test_iter_table_keys_int_keys(self):
        table = self.lua.eval('{%s}' % ','.join('[%d]=%d' % (i, -i) for i in range(10)))
        l = list(table.keys())
        l.sort()
        self.assertEqual(list(range(10)), l)

    def test_iter_table_values(self):
        keys = list('abcdefg')
        table = self.lua.eval('{%s}' % ','.join('%s=%d' % (c, i) for i, c in enumerate(keys)))
        l = list(table.values())
        l.sort()
        self.assertEqual(list(range(len(keys))), l)

    def test_iter_table_values_int_keys(self):
        table = self.lua.eval('{%s}' % ','.join('[%d]=%d' % (i, -i) for i in range(10)))
        l = list(table.values())
        l.sort()
        self.assertEqual(list(range(-9,1)), l)

    def test_iter_table_items(self):
        keys = list('abcdefg')
        table = self.lua.eval('{%s}' % ','.join('%s=%d' % (c, i) for i, c in enumerate(keys)))
        l = list(table.items())
        l.sort()
        self.assertEqual(list(zip(keys,range(len(keys)))), l)

    def test_iter_table_items_int_keys(self):
        table = self.lua.eval('{%s}' % ','.join('[%d]=%d' % (i, -i) for i in range(10)))
        l = list(table.items())
        l.sort()
        self.assertEqual(list(zip(range(10), range(0,-10,-1))), l)

    def test_iter_table_values_mixed(self):
        keys = list('abcdefg')
        table = self.lua.eval('{98, 99; %s}' % ','.join('%s=%d' % (c, i) for i, c in enumerate(keys)))
        l = list(table.values())
        l.sort()
        self.assertEqual(list(range(len(keys))) + [98, 99], l)

    def test_error_iter_number(self):
        func = self.lua.eval('1')
        self.assertRaises(TypeError, list, func)

    def test_error_iter_function(self):
        func = self.lua.eval('function() return 1 end')
        self.assertRaises(TypeError, list, func)

    def test_string_values(self):
        function = self.lua.eval('function(s) return s .. "abc" end')
        self.assertEqual('ABCabc', function('ABC'))

    def test_int_values(self):
        function = self.lua.eval('function(i) return i + 5 end')
        self.assertEqual(3+5, function(3))

    def test_long_values(self):
        try:
            _long = long
        except NameError:
            _long = int
        function = self.lua.eval('function(i) return i + 5 end')
        self.assertEqual(3+5, function(_long(3)))

    def test_float_values(self):
        function = self.lua.eval('function(i) return i + 5 end')
        self.assertEqual(float(3)+5, function(float(3)))

    def test_str_function(self):
        func = self.lua.eval('function() return 1 end')
        self.assertEqual('<Lua function at ', str(func)[:17])

    def test_str_table(self):
        table = self.lua.eval('{}')
        self.assertEqual('<Lua table at ', str(table)[:14])

    def test_create_table_args(self):
        table = self.lua.table(1,2,3,4,5,6)
        self.assertEqual(1, table[1])
        self.assertEqual(3, table[3])
        self.assertEqual(6, table[6])

        self.assertEqual(6, len(table))

    def test_create_table_kwargs(self):
        table = self.lua.table(a=1, b=20, c=300)
        self.assertEqual(  1, table['a'])
        self.assertEqual( 20, table['b'])
        self.assertEqual(300, table['c'])

        self.assertEqual(0, len(table))

    def test_create_table_args_kwargs(self):
        table = self.lua.table(1,2,3,4,5,6, a=100, b=200, c=300)
        self.assertEqual(1, table[1])
        self.assertEqual(3, table[3])
        self.assertEqual(6, table[6])

        self.assertEqual(100, table['a'])
        self.assertEqual(200, table['b'])
        self.assertEqual(300, table['c'])

        self.assertEqual(6, len(table))

    def test_table_from_dict(self):
        table = self.lua.table_from({"foo": 1, "bar": 20, "baz": "spam"})
        self.assertEqual(     1, table['foo'])
        self.assertEqual(    20, table['bar'])
        self.assertEqual("spam", table['baz'])

        self.assertEqual(0, len(table))

    def test_table_from_int_keys(self):
        table = self.lua.table_from({1: 5, 2: 10, "foo": "bar"})
        self.assertEqual(5, table[1])
        self.assertEqual(10, table[2])
        self.assertEqual("bar", table["foo"])

        self.assertEqual(2, len(table))

    # def test_table_from_obj_keys(self):
    #     key = object()
    #     table = self.lua.table_from({key: "foo"})
    #     self.assertEqual("foo", table[key])
    #
    #     self.assertEqual(0, len(table))

    def test_table_from_list(self):
        table = self.lua.table_from([1,2,5,6])
        self.assertEqual(1, table[1])
        self.assertEqual(2, table[2])
        self.assertEqual(5, table[3])
        self.assertEqual(6, table[4])

        self.assertEqual(4, len(table))

    def test_table_from_iterable(self):
        it = (x for x in range(3))
        table = self.lua.table_from(it)
        self.assertEqual(0, table[1])
        self.assertEqual(1, table[2])
        self.assertEqual(2, table[3])

        self.assertEqual(3, len(table))

    def test_table_from_multiple_dicts(self):
        table = self.lua.table_from({"a": 1, "b": 2}, {"c": 3, "b": 4})
        self.assertEqual(1, table["a"])
        self.assertEqual(4, table["b"])
        self.assertEqual(3, table["c"])

        self.assertEqual(0, len(table))

    def test_table_from_dicts_and_lists(self):
        dct, lst = {"a": 1, "b": 2}, ["foo", "bar"]
        for args in [[dct, lst], [lst, dct]]:
            table = self.lua.table_from(*args)
            self.assertEqual(1, table["a"])
            self.assertEqual(2, table["b"])
            self.assertEqual("foo", table[1])
            self.assertEqual("bar", table[2])

            self.assertEqual(2, len(table))

    def test_table_from_multiple_lists(self):
        table = self.lua.table_from(["foo", "bar"], ["egg", "spam"])
        self.assertEqual("foo", table[1])
        self.assertEqual("bar", table[2])
        self.assertEqual("egg", table[3])
        self.assertEqual("spam", table[4])

        self.assertEqual(4, len(table))

    def test_table_from_bad(self):
        self.assertRaises(TypeError, self.lua.table_from, 5)
        self.assertRaises(TypeError, self.lua.table_from, None)
        self.assertRaises(TypeError, self.lua.table_from, {"a": 5}, 123)

    # def test_table_from_nested(self):
    #     table = self.lua.table_from({"obj": {"foo": "bar"}})
    #     lua_type = self.lua.eval("type")
    #     self.assertEqual(lua_type(table["obj"]), "table")

    def test_table_from_table(self):
        table1 = self.lua.eval("{3, 4, foo='bar'}")
        table2 = self.lua.table_from(table1)

        self.assertEqual(3, table2[1])
        self.assertEqual(4, table2[2])
        self.assertEqual("bar", table2["foo"])

        # data should be copied
        table2["foo"] = "spam"
        self.assertEqual("spam", table2["foo"])
        self.assertEqual("bar", table1["foo"])

    def test_table_from_table_iter(self):
        table1 = self.lua.eval("{3, 4, foo='bar'}")
        table2 = self.lua.table_from(table1.keys())

        self.assertEqual(len(table2), 3)
        self.assertEqual(list(table2.keys()), [1, 2, 3])
        self.assertEqual(set(table2.values()), set([1, 2, "foo"]))

    def test_table_from_table_iter_indirect(self):
        table1 = self.lua.eval("{3, 4, foo='bar'}")
        table2 = self.lua.table_from(k for k in table1.keys())

        self.assertEqual(len(table2), 3)
        self.assertEqual(list(table2.keys()), [1, 2, 3])
        self.assertEqual(set(table2.values()), set([1, 2, "foo"]))

    # FIXME: it segfaults
    # def test_table_from_generator_calling_lua_functions(self):
    #     func = self.lua.eval("function (obj) return obj end")
    #     table = self.lua.table_from(func(obj) for obj in ["foo", "bar"])
    #
    #     self.assertEqual(len(table), 2)
    #     self.assertEqual(set(table.values()), set(["foo", "bar"]))

    def test_table_contains(self):
        table = self.lua.eval("{foo=5}")
        self.assertTrue("foo" in table)
        self.assertFalse("bar" in table)
        self.assertFalse(5 in table)

    def test_getattr(self):
        stringlib = self.lua.eval('string')
        self.assertEqual('abc', stringlib.lower('ABC'))

    def test_getitem(self):
        stringlib = self.lua.eval('string')
        self.assertEqual('abc', stringlib['lower']('ABC'))

    def test_getattr_table(self):
        table = self.lua.eval('{ const={ name="Pi", value=3.1415927 }, const2={ name="light speed", value=3e8 }, val=1 }')
        self.assertEqual(1, table.val)
        self.assertEqual('Pi', table.const.name)
        self.assertEqual('light speed', table.const2.name)
        self.assertEqual(3e8, table.const2.value)

    def test_getitem_table(self):
        table = self.lua.eval('{ const={ name="Pi", value=3.1415927 }, const2={ name="light speed", value=3e8 }, val=1 }')
        self.assertEqual(1, table['val'])
        self.assertEqual('Pi', table['const']['name'])
        self.assertEqual('light speed', table['const2']['name'])
        self.assertEqual(3e8, table['const2']['value'])

    def test_getitem_array(self):
        table = self.lua.eval('{1,2,3,4,5,6,7,8,9}')
        self.assertEqual(1, table[1])
        self.assertEqual(5, table[5])
        self.assertEqual(9, len(table))

    def test_setitem_array(self):
        table = self.lua.eval('{1,2,3,4,5,6,7,8,9}')
        self.assertEqual(1, table[1])
        table[1] = 0
        self.assertEqual(0, table[1])
        self.assertEqual(2, table[2])
        self.assertEqual(9, len(table))

    def test_setitem_array_none(self):
        table = self.lua.eval('{1,2}')
        get_none = self.lua.eval('function(t) return t[python.none] end')
        self.assertEqual(2, len(table))
        self.assertEqual(None, table[None])
        self.assertEqual(None, get_none(table))
        table[None] = 123
        self.assertEqual(123, table[None])
        self.assertEqual(123, get_none(table))
        self.assertEqual(2, len(table))

    def test_setitem_array_none_initial(self):
        table = self.lua.eval('{1,python.none,3}')
        get_none = self.lua.eval('function(t) return t[python.none] end')
        self.assertEqual(3, len(table))
        self.assertEqual(None, table[None])
        self.assertEqual(None, get_none(table))
        table[None] = 123
        self.assertEqual(123, table[None])
        self.assertEqual(123, get_none(table))
        self.assertEqual(3, len(table))

    def test_setattr_table(self):
        table = self.lua.eval('{ const={ name="Pi", value=3.1415927 }, const2={ name="light speed", value=3e8 }, val=1 }')

        self.assertEqual(1, table.val)
        table.val = 2
        self.assertEqual(2, table.val)

        self.assertEqual('Pi', table.const.name)
        table.const.name = 'POW'
        self.assertEqual('POW', table.const.name)

        table_const_name = self.lua.eval('function(t) return t.const.name end')
        self.assertEqual('POW', table_const_name(table))

    def test_setitem_table(self):
        table = self.lua.eval('{ const={ name="Pi", value=3.1415927 }, const2={ name="light speed", value=3e8 }, val=1 }')

        self.assertEqual(1, table.val)
        table['val'] = 2
        self.assertEqual(2, table.val)

        get_val = self.lua.eval('function(t) return t.val end')
        self.assertEqual(2, get_val(table))

        self.assertEqual('Pi', table.const.name)
        table['const']['name'] = 'POW'
        self.assertEqual('POW', table.const.name)

        get_table_const_name = self.lua.eval('function(t) return t.const.name end')
        self.assertEqual('POW', get_table_const_name(table))

    def test_pygetitem(self):
        lua_func = self.lua.eval('function(x) return x.ATTR end')
        self.assertEqual(123, lua_func({'ATTR': 123}))

    def test_pysetitem(self):
        lua_func = self.lua.eval('function(x) x.ATTR = 123 end')
        d = {'ATTR': 321}
        self.assertEqual(321, d['ATTR'])
        lua_func(d)
        self.assertEqual(123, d['ATTR'])

    def test_pygetattr(self):
        lua_func = self.lua.eval('function(x) return x.ATTR end')
        class test(object):
            def __init__(self):
                self.ATTR = 5
        self.assertEqual(test().ATTR, lua_func(test()))

    def test_pysetattr(self):
        lua_func = self.lua.eval('function(x) x.ATTR = 123 end')
        class test(object):
            def __init__(self):
                self.ATTR = 5
        t = test()
        self.assertEqual(5, t.ATTR)
        lua_func(t)
        self.assertEqual(123, t.ATTR)

    def test_pygetattr_function(self):
        lua_func = self.lua.eval('function(x) x.ATTR = 123 end')
        def test(): pass
        lua_func(test)
        self.assertEqual(123, test.ATTR)

    def test_pysetattr_function(self):
        lua_func = self.lua.eval('function(x) x.ATTR = 123 end')
        def test(): pass
        lua_func(test)
        self.assertEqual(123, test.ATTR)

    def test_globals(self):
        lua_globals = self.lua.globals()
        self.assertNotEqual(None, lua_globals.table)

    def test_globals_attrs_call(self):
        lua_globals = self.lua.globals()
        self.assertNotEqual(None, lua_globals.string)
        self.assertEqual('test', lua_globals.string.lower("TEST"))

    def test_require(self):
        stringlib = self.lua.require('string')
        self.assertNotEqual(None, stringlib)
        self.assertNotEqual(None, stringlib.char)

    def test_libraries(self):
        libraries = self.lua.eval('{require, table, io, os, math, string, debug}')
        self.assertEqual(7, len(libraries))
        self.assertTrue(None not in libraries)

    def test_callable_values(self):
        function = self.lua.eval('function(f) return f() + 5 end')
        def test():
            return 3
        self.assertEqual(3+5, function(test))

    def test_callable_values_pass_through(self):
        function = self.lua.eval('function(f, n) return f(n) + 5 end')
        def test(n):
            return n
        self.assertEqual(2+5, function(test, 2))

    def test_callable_passthrough(self):
        passthrough = self.lua.eval('function(f) f(); return f end')
        called = [False]
        def test():
            called[0] = True
        self.assertEqual(test, passthrough(test))
        self.assertEqual([True], called)

    def test_reraise(self):
        function = self.lua.eval('function(f) return f() + 5 end')
        def test():
            raise ValueError("huhu")
        self.assertRaises(ValueError, function, test)

    def test_reraise_pcall(self):
        exception = Exception('test')
        def py_function():
            raise exception
        function = self.lua.eval(
            'function(p) local r, err = pcall(p); return r, err end'
        )
        self.assertEqual(
            function(py_function),
            (False, exception)
        )

    def test_lua_error_after_intercepted_python_exception(self):
        function = self.lua.eval('''
            function(p)
                pcall(p)
                print(a.b);
            end
        ''')
        self.assertRaises(
            lupa.LuaError,
            function,
            lambda: 5/0,
        )

    def test_attribute_filter(self):
        def attr_filter(obj, name, setting):
            if isinstance(name, unicode_type):
                if not name.startswith('_'):
                    return name + '1'
            raise AttributeError('denied')

        lua = lupa.LuaRuntime(attribute_filter=attr_filter)
        function = lua.eval('function(obj) return obj.__name__ end')
        class X(object):
            a = 0
            a1 = 1
            _a = 2
            __a = 3
        x = X()

        function = self.lua.eval('function(obj) return obj.a end')
        self.assertEqual(function(x), 0)
        function = lua.eval('function(obj) return obj.a end')
        self.assertEqual(function(x), 1)

        function = self.lua.eval('function(obj) return obj.__class__ end')
        self.assertEqual(function(x), X)
        function = lua.eval('function(obj) return obj.__class__ end')
        self.assertRaises(AttributeError, function, x)

        function = self.lua.eval('function(obj) return obj._a end')
        self.assertEqual(function(x), 2)
        function = lua.eval('function(obj) return obj._a end')
        self.assertRaises(AttributeError, function, x)

        function = self.lua.eval('function(obj) return obj._X__a end')
        self.assertEqual(function(x), 3)
        function = lua.eval('function(obj) return obj._X__a end')
        self.assertRaises(AttributeError, function, x)

        function = self.lua.eval('function(obj) return obj.a end')
        self.assertEqual(function(x), 0)
        function = lua.eval('function(obj) return obj.a end')
        self.assertEqual(function(x), 1)

    def test_lua_type(self):
        x = self.lua.eval('{}')
        self.assertEqual('table', lupa.lua_type(x))

        x = self.lua.eval('function() return 1 end')
        self.assertEqual('function', lupa.lua_type(x))

        x = self.lua.eval('function() coroutine.yield(1) end')
        self.assertEqual('function', lupa.lua_type(x))
        self.assertEqual('thread', lupa.lua_type(x.coroutine()))

        self.assertEqual(None, lupa.lua_type(1))
        self.assertEqual(None, lupa.lua_type(1.1))
        self.assertEqual(None, lupa.lua_type('abc'))
        self.assertEqual(None, lupa.lua_type({}))
        self.assertEqual(None, lupa.lua_type([]))
        self.assertEqual(None, lupa.lua_type(lupa))
        self.assertEqual(None, lupa.lua_type(lupa.lua_type))

    def test_call_from_coroutine(self):
        lua = self.lua
        def f(*args, **kwargs):
            return lua.eval('tostring(...)', args)

        create_thread = lua.eval('''
        function(func)
           local thread = coroutine.create(function()
               coroutine.yield(func());
           end);
           return thread;
        end''')
        t = create_thread(f)()
        self.assertEqual(lua.eval('coroutine.resume(...)', t), (True, '()'))

    def test_call_from_coroutine2(self):
        lua = self.lua
        def f(*args, **kwargs):
            return lua.eval('tostring(...)', args)

        t = lua.eval('''
           function(f)
             coroutine.yield(f());
           end
        ''').coroutine(f)
        self.assertEqual(lua.eval('coroutine.resume(...)', t, f), (True, '()'))

    def test_compile(self):
        lua_func = self.lua.compile('return 1 + 2')
        self.assertEqual(lua_func(), 3)
        self.assertRaises(lupa.LuaSyntaxError, self.lua.compile, 'function awd()')


class TestAttributesNoAutoEncoding(SetupLuaRuntimeMixin, unittest.TestCase):
    lua_runtime_kwargs = {'encoding': None}

    def test_pygetitem(self):
        lua_func = self.lua.eval('function(x) return x.ATTR end')
        self.assertEqual(123, lua_func({b'ATTR': 123}))

    def test_pysetitem(self):
        lua_func = self.lua.eval('function(x) x.ATTR = 123 end')
        d = {b'ATTR': 321}
        self.assertEqual(321, d[b'ATTR'])
        lua_func(d)
        self.assertEqual(123, d[b'ATTR'])

    def test_pygetattr(self):
        lua_func = self.lua.eval('function(x) return x.ATTR end')
        class test(object):
            def __init__(self):
                self.ATTR = 5
        self.assertEqual(test().ATTR, lua_func(test()))

    def test_pysetattr(self):
        lua_func = self.lua.eval('function(x) x.ATTR = 123 end')
        class test(object):
            def __init__(self):
                self.ATTR = 5
        t = test()
        self.assertEqual(5, t.ATTR)
        lua_func(t)
        self.assertEqual(123, t.ATTR)


class TestStrNoAutoEncoding(SetupLuaRuntimeMixin, unittest.TestCase):
    lua_runtime_kwargs = {'encoding': None}

    def test_call_str(self):
        self.assertEqual(b"test-None", self.lua.eval('"test-" .. tostring(python.none)'))

    def test_call_str_py(self):
        function = self.lua.eval('function(x) return "test-" .. tostring(x) end')
        self.assertEqual(b"test-nil", function(None))
        self.assertEqual(b"test-1.5", function(1.5))

    def test_call_str_class(self):
        called = [False]
        class test(object):
            def __str__(self):
                called[0] = True
                return 'STR!!'

        function = self.lua.eval('function(x) return "test-" .. tostring(x) end')
        self.assertEqual(b"test-STR!!", function(test()))
        self.assertEqual(True, called[0])


class TestAttributeHandlers(unittest.TestCase):
    def setUp(self):
        self.lua = lupa.LuaRuntime()
        self.lua_handling = lupa.LuaRuntime(attribute_handlers=(self.attr_getter, self.attr_setter))

        self.x, self.y = self.X(), self.Y()
        self.d = {'a': "aval", "b": "bval", "c": "cval"}

    def tearDown(self):
        self.lua = None
        gc.collect()

    class X(object):
        a = 0
        a1 = 1
        _a = 2
        __a = 3

    class Y(object):
        a = 0
        a1 = 1
        _a = 2
        __a = 3

    def attr_getter(self, obj, name):
        if not isinstance(name, unicode_type):
            raise AttributeError('bad type for attr_name')
        if isinstance(obj, self.X):
            if not name.startswith('_'):
                value = getattr(obj, name, None)
                if value is not None:
                    return value + 10
                return None
            else:
                return "forbidden"
        elif isinstance(obj, dict):
            if name == "c":
                name = "b"
            return obj.get(name, None)
        return None

    def attr_setter(self, obj, name, value):
        if isinstance(obj, self.Y):
            return  # class Y is read only.
        if isinstance(obj, self.X):
            if name.startswith('_'):
                return
            if hasattr(obj, name):
                setattr(obj, name, value)
        elif isinstance(obj, dict):
            if 'forbid_new' in obj and name not in obj:
                return
            obj[name] = value

    def test_legal_arguments(self):
        lupa.LuaRuntime(attribute_filter=None)
        lupa.LuaRuntime(attribute_filter=len)
        lupa.LuaRuntime(attribute_handlers=None)
        lupa.LuaRuntime(attribute_handlers=())
        lupa.LuaRuntime(attribute_handlers=[len, bool])
        lupa.LuaRuntime(attribute_handlers=iter([len, bool]))
        lupa.LuaRuntime(attribute_handlers=(None, None))
        lupa.LuaRuntime(attribute_handlers=iter([None, None]))

    def test_illegal_arguments(self):
        self.assertRaises(
            ValueError, lupa.LuaRuntime, attribute_filter=123)
        self.assertRaises(
            ValueError, lupa.LuaRuntime, attribute_handlers=(1, 2, 3, 4))
        self.assertRaises(
            ValueError, lupa.LuaRuntime, attribute_handlers=(1,))
        self.assertRaises(
            ValueError, lupa.LuaRuntime, attribute_handlers=(1, 2))
        self.assertRaises(
            ValueError, lupa.LuaRuntime, attribute_handlers=(1, len))
        self.assertRaises(
            ValueError, lupa.LuaRuntime, attribute_handlers=(len, 2))
        self.assertRaises(
            ValueError, lupa.LuaRuntime, attribute_handlers=(len, bool), attribute_filter=bool)

    def test_attribute_setter_normal(self):
        function = self.lua_handling.eval("function (obj) obj.a = 100 end")
        function(self.x)
        self.assertEqual(self.x.a, 100)

    def test_attribute_setter_forbid_underscore(self):
        function = self.lua_handling.eval("function (obj) obj._a = 100 end")
        function(self.x)
        self.assertEqual(self.x._a, 2)

    def test_attribute_setter_readonly_object(self):
        function = self.lua_handling.eval("function (obj) obj.a1 = 100 end")
        function(self.y)
        self.assertEqual(self.y.a1, 1)

    def test_attribute_setter_dict_create(self):
        function = self.lua_handling.eval("function (obj) obj['x'] = 'new' end")
        function(self.d)
        self.assertEqual(self.d.get('x'), 'new')

    def test_attribute_setter_forbidden_dict_create(self):
        self.d['forbid_new'] = True
        function = self.lua_handling.eval("function (obj) obj['x'] = 'new' end")
        function(self.d)
        self.assertEqual(self.d.get('x'), None)

    def test_attribute_setter_dict_update(self):
        function = self.lua_handling.eval("function (obj) obj['a'] = 'new' end")
        function(self.d)
        self.assertEqual(self.d['a'], 'new')

    def test_attribute_setter_forbidden_dict_update(self):
        self.d['forbid_new'] = True
        function = self.lua_handling.eval("function (obj) obj['a'] = 'new' end")
        function(self.d)
        self.assertEqual(self.d['a'], 'new')

    def test_attribute_getter_forbid_double_underscores(self):
        function = self.lua_handling.eval('function(obj) return obj.__name__ end')
        self.assertEqual(function(self.x), "forbidden")

        function = self.lua.eval('function(obj) return obj.__class__ end')
        self.assertEqual(function(self.x), self.X)
        function = self.lua_handling.eval('function(obj) return obj.__class__ end')
        self.assertEqual(function(self.x), "forbidden")

        function = self.lua.eval('function(obj) return obj._X__a end')
        self.assertEqual(function(self.x), 3)
        function = self.lua_handling.eval('function(obj) return obj._X__a end')
        self.assertEqual(function(self.x), "forbidden")

    def test_attribute_getter_mess_with_underscores(self):
        function = self.lua.eval('function(obj) return obj._a end')
        self.assertEqual(function(self.x), 2)
        function = self.lua_handling.eval('function(obj) return obj._a end')
        self.assertEqual(function(self.x), "forbidden")

    def test_attribute_getter_replace_values(self):
        function = self.lua.eval('function(obj) return obj.a end')
        self.assertEqual(function(self.x), 0)
        function = self.lua_handling.eval('function(obj) return obj.a end')
        self.assertEqual(function(self.x), 10)

        function = self.lua.eval('function(obj) return obj.a end')
        self.assertEqual(function(self.x), 0)
        function = self.lua_handling.eval('function(obj) return obj.a end')
        self.assertEqual(function(self.x), 10)

    def test_attribute_getter_lenient_retrieval(self):
        function = self.lua.eval('function(obj) return obj.bad_attr end')
        self.assertRaises(AttributeError, function, self.y)
        function = self.lua_handling.eval('function(obj) return obj.bad_attr end')
        self.assertEqual(function(self.y), None)

    def test_attribute_getter_normal_dict_retrieval(self):
        function = self.lua.eval('function(obj) return obj.a end')
        self.assertEqual(function(self.d), "aval")
        function = self.lua_handling.eval('function(obj) return obj.a end')
        self.assertEqual(function(self.d), "aval")

    def test_attribute_getter_modify_dict_retrival(self):
        function = self.lua.eval('function(obj) return obj.c end')
        self.assertEqual(function(self.d), "cval")
        function = self.lua_handling.eval('function(obj) return obj.c end')
        self.assertEqual(function(self.d), "bval")

    def test_attribute_getter_lenient_dict_retrival(self):
        function = self.lua.eval('function(obj) return obj.g end')
        self.assertRaises(KeyError, function, self.d)
        function = self.lua_handling.eval('function(obj) return obj.g end')
        self.assertEqual(function(self.d), None)


class TestPythonObjectsInLua(SetupLuaRuntimeMixin, unittest.TestCase):
    def test_explicit_python_function(self):
        lua_func = self.lua.eval(
            'function(func)'
            ' t = {1, 5, 2, 4, 3};'
            ' table.sort(t, python.as_function(func));'
            ' return t end')

        def compare(a, b):
            return a < b
        self.assertEqual([1, 2, 3, 4, 5], list(lua_func(compare)))

    def test_type_conversion(self):
        lua_type = self.lua.eval('type')
        self.assertEqual('number', lua_type(1))
        self.assertEqual('string', lua_type("test"))

    def test_pyobject_wrapping_callable(self):
        lua_type = self.lua.eval('type')
        lua_get_call = self.lua.eval('function(obj) return getmetatable(obj).__call end')

        class Callable(object):
            def __call__(self): pass
            def __getitem__(self, item): pass

        self.assertEqual('userdata', lua_type(Callable()))
        self.assertNotEqual(None, lua_get_call(Callable()))

    def test_pyobject_wrapping_getitem(self):
        lua_type = self.lua.eval('type')
        lua_get_index = self.lua.eval('function(obj) return getmetatable(obj).__index end')

        class GetItem(object):
            def __getitem__(self, item): pass

        self.assertEqual('userdata', lua_type(GetItem()))
        self.assertNotEqual(None, lua_get_index(GetItem()))

    def test_pyobject_wrapping_getattr(self):
        lua_type = self.lua.eval('type')
        lua_get_index = self.lua.eval('function(obj) return getmetatable(obj).__index end')

        class GetAttr(object):
            pass

        self.assertEqual('userdata', lua_type(GetAttr()))
        self.assertNotEqual(None, lua_get_index(GetAttr()))

    def test_pylist(self):
        getitem = self.lua.eval('function(L, i) return L[i] end')
        self.assertEqual(3, getitem([1,2,3], 2))

    def test_python_iter_list(self):
        values = self.lua.eval('''
            function(L)
                local t = {}
                local i = 1
                for value in python.iter(L) do
                    t[i] = value
                    i = i+1
                end
                return t
            end
        ''')
        self.assertEqual([1,2,3], list(values([1,2,3]).values()))

    def test_python_enumerate_list(self):
        values = self.lua.eval('''
            function(L)
                local t = {}
                for index, value in python.enumerate(L) do
                    t[ index+1 ] = value
                end
                return t
            end
        ''')
        self.assertEqual([1,2,3], list(values([1,2,3]).values()))

    def test_python_enumerate_list_start(self):
        values = self.lua.eval('''
            function(L)
                local t = {5,6,7}
                for index, value in python.enumerate(L, 3) do
                    t[ index ] = value
                end
                return t
            end
        ''')
        self.assertEqual([5,6,1,2,3], list(values([1,2,3]).values()))

    def test_python_iter_dict_items(self):
        values = self.lua.eval('''
            function(d)
                local t = {}
                for key, value in python.iterex(d.items()) do
                    t[key] = value
                end
                return t
            end
        ''')
        table = values(lupa.as_attrgetter(dict(a=1, b=2, c=3)))
        self.assertEqual(1, table['a'])
        self.assertEqual(2, table['b'])
        self.assertEqual(3, table['c'])

    def test_python_iter_list_None(self):
        values = self.lua.eval('''
            function(L)
                local t = {}
                local i = 1
                for value in python.iter(L) do
                    t[i] = value
                    i = i + 1
                end
                return t
            end
        ''')
        self.assertEqual([None, None, None], list(values([None, None, None]).values()))

    def test_python_iter_list_some_None(self):
        values = self.lua.eval('''
            function(L)
                local t = {}
                local i = 1
                for value in python.iter(L) do
                    t[i] = value
                    i = i + 1
                end
                return t
            end
        ''')
        self.assertEqual([None, 1, None], list(values([None, 1, None]).values()))

    def test_python_iter_iterator(self):
        values = self.lua.eval('''
            function(L)
                local t = {}
                local i = 1
                for value in python.iter(L) do
                    t[i] = value
                    i = i+1
                end
                return t
            end
        ''')
        self.assertEqual([3, 2, 1], list(values(reversed([1, 2, 3])).values()))


class TestLuaCoroutines(SetupLuaRuntimeMixin, unittest.TestCase):
    def test_coroutine_object(self):
        f = self.lua.eval("function(N) coroutine.yield(N) end")
        gen = f.coroutine(5)
        self.assertRaises(AttributeError, getattr, gen, '__setitem__')
        self.assertRaises(AttributeError, setattr, gen, 'send', 5)
        self.assertRaises(AttributeError, setattr, gen, 'no_such_attribute', 5)
        self.assertRaises(AttributeError, getattr, gen, 'no_such_attribute')
        self.assertRaises(AttributeError, gen.__getattr__, 'no_such_attribute')

        self.assertRaises(lupa.LuaError, gen.__call__)
        self.assertTrue(hasattr(gen.send, '__call__'))

        self.assertRaises(TypeError, operator.itemgetter(1), gen)
        self.assertRaises(TypeError, gen.__getitem__, 1)

    def test_coroutine_iter(self):
        lua_code = '''\
            function(N)
                for i=0,N do
                    if i%2 == 0 then coroutine.yield(0) else coroutine.yield(1) end
                end
            end
        '''
        f = self.lua.eval(lua_code)
        gen = f.coroutine(5)
        self.assertEqual([0,1,0,1,0,1], list(gen))

    def test_coroutine_iter_repeat(self):
        lua_code = '''\
            function(N)
                for i=0,N do
                    if i%2 == 0 then coroutine.yield(0) else coroutine.yield(1) end
                end
            end
        '''
        f = self.lua.eval(lua_code)
        gen = f.coroutine(5)
        self.assertEqual([0,1,0,1,0,1], list(gen))

        gen = f.coroutine(5)
        self.assertEqual([0,1,0,1,0,1], list(gen))

        gen = f.coroutine(5)
        self.assertEqual([0,1,0,1,0,1], list(gen))

    def test_coroutine_create_iter(self):
        lua_code = '''\
        coroutine.create(
            function(N)
                for i=0,N do
                    if i%2 == 0 then coroutine.yield(0) else coroutine.yield(1) end
                end
            end
            )
        '''
        co = self.lua.eval(lua_code)
        gen = co(5)
        self.assertEqual([0,1,0,1,0,1], list(gen))

    def test_coroutine_create_iter_repeat(self):
        lua_code = '''\
        coroutine.create(
            function(N)
                for i=0,N do
                    if i%2 == 0 then coroutine.yield(0) else coroutine.yield(1) end
                end
            end
            )
        '''
        co = self.lua.eval(lua_code)

        gen = co(5)
        self.assertEqual([0,1,0,1,0,1], list(gen))

        gen = co(5)
        self.assertEqual([0,1,0,1,0,1], list(gen))

        gen = co(5)
        self.assertEqual([0,1,0,1,0,1], list(gen))

    def test_coroutine_lua_iter(self):
        lua_code = '''\
        co = coroutine.create(
            function(N)
                for i=0,N do
                    if i%2 == 0 then coroutine.yield(0) else coroutine.yield(1) end
                end
            end
            )
        status, first_value = coroutine.resume(co, 5)
        return co, status, first_value
        '''
        gen, status, first_value = self.lua.execute(lua_code)
        self.assertTrue(status)
        self.assertEqual([0,1,0,1,0,1], [first_value] + list(gen))

    def test_coroutine_lua_iter_independent(self):
        lua_code = '''\
            function f(N)
              for i=0,N do
                  coroutine.yield( i%2 )
              end
            end ;
            co1 = coroutine.create(f) ;
            co2 = coroutine.create(f) ;

            status, first_value = coroutine.resume(co2, 5) ;   -- starting!

            return f, co1, co2, status, first_value
        '''
        f, co, lua_gen, status, first_value = self.lua.execute(lua_code)

        # f
        gen = f.coroutine(5)
        self.assertEqual([0,1,0,1,0,1], list(gen))

        # co
        gen = co(5)
        self.assertEqual([0,1,0,1,0,1], list(gen))
        gen = co(5)
        self.assertEqual([0,1,0,1,0,1], list(gen))

        # lua_gen
        self.assertTrue(status)
        self.assertEqual([0,1,0,1,0,1], [first_value] + list(lua_gen))
        self.assertEqual([], list(lua_gen))

    def test_coroutine_iter_pycall(self):
        lua_code = '''\
        coroutine.create(
            function(pyfunc, N)
                for i=0,N do
                    if pyfunc(i) then coroutine.yield(0) else coroutine.yield(1) end
                end
            end
            )
        '''
        co = self.lua.eval(lua_code)

        def pyfunc(i):
            return i%2 == 0
        gen = co(pyfunc, 5)
        self.assertEqual([0,1,0,1,0,1], list(gen))

    def test_coroutine_send(self):
        lua_code = '''\
            function()
                local i = 0
                while coroutine.yield(i) do i = i+1 end
                return i   -- not i+1 !
            end
        '''
        count = self.lua.eval(lua_code).coroutine()
        result = [count.send(value) for value in ([None] + [True] * 9 + [False])]
        self.assertEqual(list(range(10)) + [9], result)
        self.assertRaises(StopIteration, count.send, True)

    def test_coroutine_send_with_arguments(self):
        lua_code = '''\
            function(N)
                local i = 0
                while coroutine.yield(i) < N do i = i+1 end
                return i   -- not i+1 !
            end
        '''
        count = self.lua.eval(lua_code).coroutine(5)
        result = []
        try:
            for value in ([None] + list(range(10))):
                result.append(count.send(value))
        except StopIteration:
            pass
        else:
            self.assertTrue(False)
        self.assertEqual(list(range(6)) + [5], result)
        self.assertRaises(StopIteration, count.send, True)

    def test_coroutine_status(self):
        lua_code = '''\
        coroutine.create(
            function(N)
                for i=0,N do
                    if i%2 == 0 then coroutine.yield(0) else coroutine.yield(1) end
                end
            end
            )
        '''
        co = self.lua.eval(lua_code)
        self.assertTrue(bool(co)) # 1
        gen = co(1)
        self.assertTrue(bool(gen)) # 2
        self.assertEqual(0, _next(gen))
        self.assertTrue(bool(gen)) # 3
        self.assertEqual(1, _next(gen))
        self.assertTrue(bool(gen)) # 4
        self.assertRaises(StopIteration, _next, gen)
        self.assertFalse(bool(gen)) # 5
        self.assertRaises(StopIteration, _next, gen)
        self.assertRaises(StopIteration, _next, gen)
        self.assertRaises(StopIteration, _next, gen)

    def test_coroutine_terminate_return(self):
        lua_code = '''\
        coroutine.create(
            function(N)
                for i=0,N do
                    if i%2 == 0 then coroutine.yield(0) else coroutine.yield(1) end
                end
                return 99
            end
            )
        '''
        co = self.lua.eval(lua_code)

        self.assertTrue(bool(co)) # 1
        gen = co(1)
        self.assertTrue(bool(gen)) # 2
        self.assertEqual(0, _next(gen))
        self.assertTrue(bool(gen)) # 3
        self.assertEqual(1, _next(gen))
        self.assertTrue(bool(gen)) # 4
        self.assertEqual(99, _next(gen))
        self.assertFalse(bool(gen)) # 5
        self.assertRaises(StopIteration, _next, gen)
        self.assertRaises(StopIteration, _next, gen)
        self.assertRaises(StopIteration, _next, gen)

    def test_coroutine_while_status(self):
        lua_code = '''\
            function(N)
                for i=0,N-1 do
                    if i%2 == 0 then coroutine.yield(0) else coroutine.yield(1) end
                end
                if N < 0 then return nil end
                if N%2 == 0 then return 0 else return 1 end
            end
        '''
        f = self.lua.eval(lua_code)
        gen = f.coroutine(5)
        result = []
        # note: this only works because the generator returns a result
        # after the last yield - otherwise, it would throw
        # StopIteration in the last call
        while gen:
            result.append(_next(gen))
        self.assertEqual([0,1,0,1,0,1], result)


class TestLuaCoroutinesWithDebugHooks(SetupLuaRuntimeMixin, unittest.TestCase):

    def _enable_hook(self):
        self.lua.execute('''
            steps = 0
            debug.sethook(function () steps = steps + 1 end, '', 1)
        ''')

    def test_coroutine_yields_callback_debug_hook(self):
        self.lua.execute('''
            func = function()
                coroutine.yield(function() return 123 end)
            end
        ''')
        def _check():
            coro = self.lua.eval('func').coroutine()
            cb = next(coro)
            self.assertEqual(cb(), 123)

        # yielding a callback should work without a debug hook
        _check()

        # it should keep working after a debug hook is added
        self._enable_hook()
        _check()

    def test_coroutine_yields_callback_debug_hook_nowrap(self):
        resume = self.lua.eval("coroutine.resume")
        self.lua.execute('''
            func = function()
                coroutine.yield(function() return 123 end)
            end
        ''')
        def _check():
            coro = self.lua.eval('func').coroutine()
            ok, cb = resume(coro)
            self.assertEqual(ok, True)
            self.assertEqual(cb(), 123)

        # yielding a callback should work without a debug hook
        _check()

        # it should keep working after a debug hook is added
        self._enable_hook()
        _check()

    def test_coroutine_sets_callback_debug_hook(self):
        self.lua.execute('''
            func = function(dct)
                dct['cb'] = function() return 123 end
                coroutine.yield()
            end
        ''')
        def _check(dct):
            coro = self.lua.eval('func').coroutine(dct)
            next(coro)
            cb = dct['cb']
            self.assertEqual(cb(), 123)

        # sending a callback should work without a debug hook
        _check({})

        # enable debug hook and try again
        self._enable_hook()

        # it works with a Lua table wrapper
        _check(self.lua.table_from({}))

        # FIXME: but it fails with a regular dict
        # _check({})

    def test_coroutine_sets_callback_debug_hook_nowrap(self):
        resume = self.lua.eval("coroutine.resume")
        self.lua.execute('''
            func = function(dct)
                dct['cb'] = function() return 123 end
                coroutine.yield()
            end
        ''')
        def _check():
            dct = {}
            coro = self.lua.eval('func').coroutine()
            resume(coro, dct)  # send initial value
            resume(coro)
            cb = dct['cb']
            self.assertEqual(cb(), 123)

        # sending a callback should work without a debug hook
        _check()

        # enable debug hook and try again
        self._enable_hook()
        _check()


class TestLuaApplications(unittest.TestCase):
    def tearDown(self):
        gc.collect()

    def test_mandelbrot(self):
        # copied from Computer Language Benchmarks Game
        code = '''\
function(N)
    local char, unpack = string.char, unpack
    if unpack == nil then unpack = table.unpack end
    local result = ""
    local M, ba, bb, buf = 2/N, 2^(N%8+1)-1, 2^(8-N%8), {}
    for y=0,N-1 do
        local Ci, b, p = y*M-1, 1, 0
        for x=0,N-1 do
            local Cr = x*M-1.5
            local Zr, Zi, Zrq, Ziq = Cr, Ci, Cr*Cr, Ci*Ci
            b = b + b
            for i=1,49 do
                Zi = Zr*Zi*2 + Ci
                Zr = Zrq-Ziq + Cr
                Ziq = Zi*Zi
                Zrq = Zr*Zr
                if Zrq+Ziq > 4.0 then b = b + 1; break; end
            end
            if b >= 256 then p = p + 1; buf[p] = 511 - b; b = 1; end
        end
        if b ~= 1 then p = p + 1; buf[p] = (ba-b)*bb; end
        result = result .. char(unpack(buf, 1, p))
    end
    return result
end
'''

        lua = lupa.LuaRuntime(encoding=None)
        lua_mandelbrot = lua.eval(code)

        image_size = 128
        result_bytes = lua_mandelbrot(image_size)
        self.assertEqual(type(result_bytes), type(''.encode('ASCII')))
        self.assertEqual(image_size*image_size//8, len(result_bytes))

        # if we have PIL, check that it can read the image
        ## try:
        ##     import Image
        ## except ImportError:
        ##     pass
        ## else:
        ##     image = Image.fromstring('1', (image_size, image_size), result_bytes)
        ##     image.show()


class TestLuaRuntimeEncoding(unittest.TestCase):
    def tearDown(self):
        gc.collect()

    test_string = '"abcüöä"'
    if not IS_PYTHON3:
        test_string = test_string.decode('UTF-8')

    def _encoding_test(self, encoding, expected_length):
        lua = lupa.LuaRuntime(encoding)

        self.assertEqual(unicode_type,
                         type(lua.eval(self.test_string)))

        self.assertEqual(self.test_string[1:-1],
                         lua.eval(self.test_string))

        self.assertEqual(expected_length,
                         lua.eval('string.len(%s)' % self.test_string))

    def test_utf8(self):
        self._encoding_test('UTF-8', 9)

    def test_latin9(self):
        self._encoding_test('ISO-8859-15', 6)

    def test_stringlib_utf8(self):
        lua = lupa.LuaRuntime('UTF-8')
        stringlib = lua.eval('string')
        self.assertEqual('abc', stringlib.lower('ABC'))

    def test_stringlib_no_encoding(self):
        lua = lupa.LuaRuntime(encoding=None)
        stringlib = lua.eval('string')
        self.assertEqual('abc'.encode('ASCII'), stringlib.lower('ABC'.encode('ASCII')))


class TestMultipleLuaRuntimes(unittest.TestCase):
    def tearDown(self):
        gc.collect()

    def test_multiple_runtimes(self):
        lua1 = lupa.LuaRuntime()

        function1 = lua1.eval('function() return 1 end')
        self.assertNotEqual(None, function1)
        self.assertEqual(1, function1())

        lua2 = lupa.LuaRuntime()

        function2 = lua2.eval('function() return 1+1 end')
        self.assertNotEqual(None, function2)
        self.assertEqual(1, function1())
        self.assertEqual(2, function2())

        lua3 = lupa.LuaRuntime()

        self.assertEqual(1, function1())
        self.assertEqual(2, function2())

        function3 = lua3.eval('function() return 1+1+1 end')
        self.assertNotEqual(None, function3)

        del lua1, lua2, lua3

        self.assertEqual(1, function1())
        self.assertEqual(2, function2())
        self.assertEqual(3, function3())


class TestThreading(unittest.TestCase):
    def tearDown(self):
        gc.collect()

    def _run_threads(self, threads, starter=None):
        for thread in threads:
            thread.start()
        if starter is not None:
            time.sleep(0.1) # give some time to start up
            starter.set()
        for thread in threads:
            thread.join()

    def test_sequential_threading(self):
        func_code = '''\
        function calc(i)
            if i > 2
                then return calc(i-1) + calc(i-2) + 1
                else return 1
            end
        end
        return calc
        '''
        lua = lupa.LuaRuntime()
        functions = [ lua.execute(func_code) for _ in range(10) ]
        results = [None] * len(functions)

        starter = threading.Event()
        def test(i, func, *args):
            starter.wait()
            results[i] = func(*args)

        threads = [ threading.Thread(target=test, args=(i, func, 25))
                    for i, func in enumerate(functions) ]

        self._run_threads(threads, starter)

        self.assertEqual(1, len(set(results)))
        self.assertEqual(150049, results[0])

    def test_threading(self):
        func_code = '''\
        function calc(i)
            if i > 2
                then return calc(i-1) + calc(i-2) + 1
                else return 1
            end
        end
        return calc
        '''
        runtimes  = [ lupa.LuaRuntime() for _ in range(10) ]
        functions = [ lua.execute(func_code) for lua in runtimes ]

        results = [None] * len(runtimes)

        def test(i, func, *args):
            results[i] = func(*args)

        threads = [ threading.Thread(target=test, args=(i, func, 20))
                    for i, func in enumerate(functions) ]

        self._run_threads(threads)

        self.assertEqual(1, len(set(results)))
        self.assertEqual(13529, results[0])

    def test_threading_pycallback(self):
        func_code = '''\
        function calc(pyfunc, i)
            if i > 2
                then return pyfunc(i) + calc(pyfunc, i-1) + calc(pyfunc, i-2) + 1
                else return 1
            end
        end
        return calc
        '''
        runtimes  = [ lupa.LuaRuntime() for _ in range(10) ]
        functions = [ lua.execute(func_code) for lua in runtimes ]

        results = [None] * len(runtimes)

        def pycallback(i):
            return i**2

        def test(i, func, *args):
            results[i] = func(*args)

        threads = [ threading.Thread(target=test, args=(i, luafunc, pycallback, 20))
                    for i, luafunc in enumerate(functions) ]

        self._run_threads(threads)

        self.assertEqual(1, len(set(results)))
        self.assertEqual(185925, results[0])

    def test_threading_iter(self):
        values = list(range(1,100))
        lua = lupa.LuaRuntime()
        table = lua.eval('{%s}' % ','.join(map(str, values)))
        self.assertEqual(values, list(table))

        lua_iter = iter(table)

        state_lock = threading.Lock()
        running = []
        iterations_done = {}
        def sync(i):
            state_lock.acquire()
            try:
                status = iterations_done[i]
            except KeyError:
                status = iterations_done[i] = [0, threading.Event()]
            status[0] += 1
            state_lock.release()
            event = status[1]
            while status[0] < len(running):
                event.wait(0.1)
            event.set()

        l = []
        start_event = threading.Event()
        def extract(n, append = l.append):
            running.append(n)
            if len(running) < len(threads):
                start_event.wait()
            else:
                start_event.set()
            # all running, let's go
            for i, item in enumerate(lua_iter):
                append(item)
                sync(i)
            running.remove(n)

        threads = [ threading.Thread(target=extract, args=(i,))
                    for i in range(6) ]
        self._run_threads(threads)

        orig = l[:]
        l.sort()
        self.assertEqual(values, l)

    def test_threading_mandelbrot(self):
        # copied from Computer Language Benchmarks Game
        code = '''\
            function(N, i, total)
                local char, unpack = string.char, unpack
                if unpack == nil then unpack = table.unpack end
                local result = ""
                local M, ba, bb, buf = 2/N, 2^(N%8+1)-1, 2^(8-N%8), {}
                local start_line, end_line = N/total * (i-1), N/total * i - 1
                for y=start_line,end_line do
                    local Ci, b, p = y*M-1, 1, 0
                    for x=0,N-1 do
                        local Cr = x*M-1.5
                        local Zr, Zi, Zrq, Ziq = Cr, Ci, Cr*Cr, Ci*Ci
                        b = b + b
                        for i=1,49 do
                            Zi = Zr*Zi*2 + Ci
                            Zr = Zrq-Ziq + Cr
                            Ziq = Zi*Zi
                            Zrq = Zr*Zr
                            if Zrq+Ziq > 4.0 then b = b + 1; break; end
                        end
                        if b >= 256 then p = p + 1; buf[p] = 511 - b; b = 1; end
                    end
                    if b ~= 1 then p = p + 1; buf[p] = (ba-b)*bb; end
                    result = result .. char(unpack(buf, 1, p))
                end
                return result
            end
            '''

        empty_bytes_string = ''.encode('ASCII')

        image_size = 128
        thread_count = 4

        lua_funcs = [ lupa.LuaRuntime(encoding=None).eval(code)
                      for _ in range(thread_count) ]

        results = [None] * thread_count
        def mandelbrot(i, lua_func):
            results[i] = lua_func(image_size, i+1, thread_count)

        threads = [ threading.Thread(target=mandelbrot, args=(i, lua_func))
                    for i, lua_func in enumerate(lua_funcs) ]
        self._run_threads(threads)

        result_bytes = empty_bytes_string.join(results)

        self.assertEqual(type(result_bytes), type(empty_bytes_string))
        self.assertEqual(image_size*image_size//8, len(result_bytes))

        # plausability checks - make sure it's not all white or all black
        self.assertEqual('\0'.encode('ASCII')*(image_size//8//2),
                         result_bytes[:image_size//8//2])
        if IS_PYTHON3:
            self.assertTrue('\xFF'.encode('ISO-8859-1') in result_bytes)
        else:
            self.assertTrue('\xFF' in result_bytes)

        # if we have PIL, check that it can read the image
        ## try:
        ##     import Image
        ## except ImportError:
        ##     pass
        ## else:
        ##     image = Image.fromstring('1', (image_size, image_size), result_bytes)
        ##     image.show()


class TestDontUnpackTuples(unittest.TestCase):
    def setUp(self):
        self.lua = lupa.LuaRuntime()  # default is unpack_returned_tuples=False

        # Define a Python function which returns a tuple
        # and is accessible from Lua as fun().
        def tuple_fun():
            return "one", "two", "three", "four"
        self.lua.globals()['fun'] = tuple_fun

    def tearDown(self):
        self.lua = None
        gc.collect()

    def test_python_function_tuple(self):
        self.lua.execute("a, b, c = fun()")
        self.assertEqual(("one", "two", "three", "four"), self.lua.eval("a"))
        self.assertEqual(None, self.lua.eval("b"))
        self.assertEqual(None, self.lua.eval("c"))

    def test_python_function_tuple_exact(self):
        self.lua.execute("a = fun()")
        self.assertEqual(("one", "two", "three", "four"), self.lua.eval("a"))


class TestUnpackTuples(unittest.TestCase):
    def setUp(self):
        self.lua = lupa.LuaRuntime(unpack_returned_tuples=True)

        # Define a Python function which returns a tuple
        # and is accessible from Lua as fun().
        def tuple_fun():
            return "one", "two", "three", "four"
        self.lua.globals()['fun'] = tuple_fun

    def tearDown(self):
        self.lua = None
        gc.collect()

    def test_python_function_tuple_expansion_exact(self):
        self.lua.execute("a, b, c, d = fun()")
        self.assertEqual("one", self.lua.eval("a"))
        self.assertEqual("two", self.lua.eval("b"))
        self.assertEqual("three", self.lua.eval("c"))
        self.assertEqual("four", self.lua.eval("d"))

    def test_python_function_tuple_expansion_extra_args(self):
        self.lua.execute("a, b, c, d, e, f = fun()")
        self.assertTrue(self.lua.eval("a == 'one'"))
        self.assertTrue(self.lua.eval("b == 'two'"))
        self.assertTrue(self.lua.eval("c == 'three'"))
        self.assertTrue(self.lua.eval("d == 'four'"))
        self.assertTrue(self.lua.eval("e == nil"))
        self.assertTrue(self.lua.eval("f == nil"))
        self.assertEqual("one", self.lua.eval("a"))
        self.assertEqual("two", self.lua.eval("b"))
        self.assertEqual("three", self.lua.eval("c"))
        self.assertEqual("four", self.lua.eval("d"))
        self.assertEqual(None, self.lua.eval("e"))
        self.assertEqual(None, self.lua.eval("f"))

    def test_python_function_tuple_expansion_missing_args(self):
        self.lua.execute("a, b = fun()")
        self.assertEqual("one", self.lua.eval("a"))
        self.assertEqual("two", self.lua.eval("b"))

    def test_translate_None(self):
        """Lua does not understand None.  Should (almost) never see it."""
        self.lua.globals()['f'] = lambda: (None, None)

        self.lua.execute("x, y = f()")

        self.assertEqual(None, self.lua.eval("x"))
        self.assertEqual(self.lua.eval("x"), self.lua.eval("y"))
        self.assertEqual(self.lua.eval("x"), self.lua.eval("z"))
        self.assertTrue(self.lua.eval("x == y"))
        self.assertTrue(self.lua.eval("x == z"))
        self.assertTrue(self.lua.eval("x == nil"))
        self.assertTrue(self.lua.eval("nil == z"))

    def test_python_enumerate_list_unpacked(self):
        values = self.lua.eval('''
            function(L)
                local t = {}
                for index, a, b in python.enumerate(L) do
                    assert(a + 30 == b)
                    t[ index+1 ] = a + b
                end
                return t
            end
        ''')
        self.assertEqual([50, 70, 90], list(values(zip([10, 20, 30], [40, 50, 60])).values()))

    def test_python_enumerate_list_unpacked_None(self):
        values = self.lua.eval('''
            function(L)
                local t = {}
                for index, a, b in python.enumerate(L) do
                    assert(a == nil)
                    t[ index+1 ] = b
                end
                return t
            end
        ''')
        self.assertEqual([3, 5], list(values(zip([None, None, None], [3, None, 5])).values()))

    def test_python_enumerate_list_start(self):
        values = self.lua.eval('''
            function(L)
                local t = {5,6,7}
                for index, a, b, c in python.enumerate(L, 3) do
                    assert(c == nil)
                    assert(a + 10 == b)
                    t[ index ] = a + b
                end
                return t
            end
        ''')
        self.assertEqual([5, 6, 30, 50, 70],
                         list(values(zip([10, 20, 30], [20, 30, 40])).values()))


class TestMethodCall(unittest.TestCase):
    def setUp(self):

        self.lua = lupa.LuaRuntime(unpack_returned_tuples=True)

        class C(object):
            def __init__(self, x):
                self.x = int(x)

            def getx(self):
                return self.x

            def getx1(self, n):
                return int(n) + self.x

            def setx(self, v):
                self.x = int(v)

            @classmethod
            def classmeth(cls, v):
                return v

            @staticmethod
            def staticmeth(v):
                return v

        class D(C):
            pass

        def f():
            return 100

        def g(n):
            return int(n) + 100

        x = C(1)
        self.lua.globals()['C'] = C
        self.lua.globals()['D'] = D
        self.lua.globals()['x'] = x
        self.lua.globals()['f'] = f
        self.lua.globals()['g'] = g
        self.lua.globals()['d'] = { 'F': f, "G": g }
        self.lua.globals()['bound0'] = x.getx
        self.lua.globals()['bound1'] = x.getx1

    def tearDown(self):
        self.lua = None
        gc.collect()

    def test_method_call_as_method(self):
        self.assertEqual(self.lua.eval("x:getx()"), 1)
        self.assertEqual(self.lua.eval("x:getx1(2)"), 3)
        self.lua.execute("x:setx(4)")
        self.assertEqual(self.lua.eval("x:getx()"), 4)
        self.assertEqual(self.lua.eval("x:getx1(2)"), 6)

    def test_method_call_as_attribute(self):
        self.assertEqual(self.lua.eval("x.getx()"), 1)
        self.assertEqual(self.lua.eval("x.getx1(2)"), 3)
        self.lua.execute("x.setx(4)")
        self.assertEqual(self.lua.eval("x.getx()"), 4)
        self.assertEqual(self.lua.eval("x.getx1(2)"), 6)

    def test_method_call_mixed(self):
        self.assertEqual(self.lua.eval("x.getx()"), 1)
        self.assertEqual(self.lua.eval("x:getx1(2)"), 3)
        self.assertEqual(self.lua.eval("x:getx()"), 1)
        self.assertEqual(self.lua.eval("x.getx1(2)"), 3)

        self.lua.execute("x:setx(4)")
        self.assertEqual(self.lua.eval("x:getx()"), 4)
        self.assertEqual(self.lua.eval("x.getx1(2)"), 6)
        self.assertEqual(self.lua.eval("x.getx()"), 4)
        self.assertEqual(self.lua.eval("x:getx1(2)"), 6)

        self.lua.execute("x.setx(6)")
        self.assertEqual(self.lua.eval("x.getx()"), 6)
        self.assertEqual(self.lua.eval("x:getx()"), 6)
        self.assertEqual(self.lua.eval("x.getx()"), 6)
        self.assertEqual(self.lua.eval("x.getx1(2)"), 8)
        self.assertEqual(self.lua.eval("x:getx1(2)"), 8)

    def test_method_call_function_lookup(self):
        self.assertEqual(self.lua.eval("f()"), 100)
        self.assertEqual(self.lua.eval("g(10)"), 110)
        self.assertEqual(self.lua.eval("d.F()"), 100)
        self.assertEqual(self.lua.eval("d.G(9)"), 109)

    def test_method_call_class_hierarchy(self):
        self.assertEqual(self.lua.eval("C(5).getx()"), 5)
        self.assertEqual(self.lua.eval("D(5).getx()"), 5)

        self.assertEqual(self.lua.eval("C(5):getx()"), 5)
        self.assertEqual(self.lua.eval("D(5):getx()"), 5)

    def test_method_call_class_methods(self):
        # unbound methods
        self.assertEqual(self.lua.eval("C.getx(C(5))"), 5)
        self.assertEqual(self.lua.eval("C.getx(D(5))"), 5)

        # class/static methods
        self.assertEqual(self.lua.eval("C:classmeth(5)"), 5)
        self.assertEqual(self.lua.eval("C.classmeth(5)"), 5)
        self.assertEqual(self.lua.eval("C.staticmeth(5)"), 5)

    def test_method_call_bound(self):
        self.assertEqual(self.lua.eval("bound0()"), 1)
        self.assertEqual(self.lua.eval("bound1(3)"), 4)
        self.assertEqual(self.lua.eval("python.eval('1 .__add__')(1)"), 2)
        self.assertEqual(self.lua.eval("python.eval('1 .__add__')(2)"), 3)

        # the following is an unfortunate side effect of the "self" removal
        # on bound method calls:
        self.assertRaises(TypeError, self.lua.eval, "bound1(x)")


################################################################################
# tests for the lupa.unpacks_lua_table and lupa.unpacks_lua_table_method
# decorators

@lupa.unpacks_lua_table
def func_1(x):
    return ("x=%s" % (x, ))


@lupa.unpacks_lua_table
def func_2(x, y):
    return ("x=%s, y=%s" % (x, y))


@lupa.unpacks_lua_table
def func_3(x, y, z='default'):
    return ("x=%s, y=%s, z=%s" % (x, y, z))


class MyCls_1(object):
    @lupa.unpacks_lua_table_method
    def meth(self, x):
        return ("x=%s" % (x,))


class MyCls_2(object):
    @lupa.unpacks_lua_table_method
    def meth(self, x, y):
        return ("x=%s, y=%s" % (x, y))


class MyCls_3(object):
    @lupa.unpacks_lua_table_method
    def meth(self, x, y, z='default'):
        return ("x=%s, y=%s, z=%s" % (x, y, z))


class KwargsDecoratorTest(SetupLuaRuntimeMixin, unittest.TestCase):

    def __init__(self, *args, **kwargs):
        super(KwargsDecoratorTest, self).__init__(*args, **kwargs)
        self.arg1 = func_1
        self.arg2 = func_2
        self.arg3 = func_3

    def assertResult(self, f, call_txt, res_txt):
        lua_func = self.lua.eval("function (f) return f%s end" % call_txt)
        self.assertEqual(lua_func(f), res_txt)

    def assertIncorrect(self, f, call_txt):
        lua_func = self.lua.eval("function (f) return f%s end" % call_txt)
        self.assertRaises(TypeError, lua_func, f)

    def test_many_args(self):
        self.assertResult(self.arg2, "{x=1, y=2}", "x=1, y=2")
        self.assertResult(self.arg2, "{x=2, y=1}", "x=2, y=1")
        self.assertResult(self.arg2, "{y=1, x=2}", "x=2, y=1")
        self.assertResult(self.arg2, "(1, 2)",     "x=1, y=2")

    def test_single_arg(self):
        self.assertResult(self.arg1, "{x=1}", "x=1")
        self.assertResult(self.arg1, "(1)", "x=1")
        self.assertResult(self.arg1, "(nil)", "x=None")

    def test_defaults(self):
        self.assertResult(self.arg3, "{x=1, y=2}", "x=1, y=2, z=default")
        self.assertResult(self.arg3, "{x=1, y=2, z=3}", "x=1, y=2, z=3")

    def test_defaults_incorrect(self):
        self.assertIncorrect(self.arg3, "{x=1, z=3}")

    def test_kwargs_unknown(self):
        self.assertIncorrect(self.arg2, "{x=1, y=2, z=3}")
        self.assertIncorrect(self.arg2, "{y=2, z=3}")
        self.assertIncorrect(self.arg1, "{x=1, y=2}")

    def test_posargs_bad(self):
        self.assertIncorrect(self.arg1, "(1,2)")
        self.assertIncorrect(self.arg1, "()")

    def test_posargs_kwargs(self):
        self.assertResult(self.arg2, "{5, y=6}", "x=5, y=6")
        self.assertResult(self.arg2, "{y=6, 5}", "x=5, y=6")
        self.assertResult(self.arg2, "{5, [2]=6}", "x=5, y=6")
        self.assertResult(self.arg2, "{[1]=5, [2]=6}", "x=5, y=6")
        self.assertResult(self.arg2, "{[1]=5, y=6}", "x=5, y=6")

        self.assertResult(self.arg3, "{x=5, y=6, z=8}", "x=5, y=6, z=8")
        self.assertResult(self.arg3, "{5, y=6, z=8}", "x=5, y=6, z=8")
        self.assertResult(self.arg3, "{5, y=6}", "x=5, y=6, z=default")
        self.assertResult(self.arg3, "{5, 6}", "x=5, y=6, z=default")
        self.assertResult(self.arg3, "{5, 6, 7}", "x=5, y=6, z=7")
        self.assertResult(self.arg3, "{z=7, 5, 6}", "x=5, y=6, z=7")

    def test_posargs_kwargs_bad(self):
        self.assertIncorrect(self.arg2, "{5, y=6, z=7}")
        self.assertIncorrect(self.arg2, "{5, [3]=6}")
        self.assertIncorrect(self.arg2, "{x=5, [2]=6}")  # I guess it's ok to reject this

        self.assertIncorrect(self.arg3, "{5, z=7}")
        self.assertIncorrect(self.arg3, "{5}")

    def test_posargs_nil(self):
        self.assertResult(self.arg3, "(5, nil, 6)", "x=5, y=None, z=6")

    def test_posargs_nil_first(self):
        self.assertResult(self.arg3, "(nil, nil, 6)", "x=None, y=None, z=6")

    def test_posargs_nil_last(self):
        self.assertResult(self.arg3, "(5, nil, nil)", "x=5, y=None, z=None")

    def test_posargs_kwargs_python_none_last(self):
        self.assertResult(self.arg3, "{5, python.none, python.none}", "x=5, y=None, z=None")

    def test_posargs_python_none_last(self):
        self.assertResult(self.arg3, "(5, python.none, python.none)", "x=5, y=None, z=None")

    def test_posargs_kwargs_python_none_some(self):
        self.assertResult(self.arg3, "{python.none, y=python.none, z=6}", "x=None, y=None, z=6")

    def test_posargs_kwargs_python_none_all(self):
        self.assertResult(self.arg3, "{x=python.none, y=python.none}", "x=None, y=None, z=default")

    # -------------------------------------------------------------------------
    # The following examples don't work as a Python programmer would expect
    # them to:

    # def test_posargs_kwargs_nil_last(self):
    #     self.assertResult(self.arg3, "{5, nil, nil}", "x=5, y=None, z=None")
    #
    # def test_posargs_kwargs_nil_some(self):
    #     self.assertResult(self.arg3, "{nil, y=nil, z=6}", "x=None, y=None, z=6")
    #
    # def test_posargs_kwargs_nil_all(self):
    #     self.assertResult(self.arg3, "{x=nil, y=nil}", "x=None, y=None, z=default")

    # -------------------------------------------------------------------------
    # These tests pass in Lua 5.2 but fail in LuaJIT:

    # def test_posargs_kwargs_nil(self):
    #     self.assertResult(self.arg3, "{5, nil, 6}", "x=5, y=None, z=6")
    #
    # def test_posargs_kwargs_nil_first(self):
    #     self.assertResult(self.arg3, "{nil, nil, 6}", "x=None, y=None, z=6")



class MethodKwargsDecoratorTest(KwargsDecoratorTest):

    def __init__(self, *args, **kwargs):
        super(MethodKwargsDecoratorTest, self).__init__(*args, **kwargs)
        self.arg1 = MyCls_1()
        self.arg2 = MyCls_2()
        self.arg3 = MyCls_3()

    def assertResult(self, f, call_txt, res_txt):
        lua_func = self.lua.eval("function (obj) return obj:meth%s end" % call_txt)
        self.assertEqual(lua_func(f), res_txt)

    def assertIncorrect(self, f, call_txt):
        lua_func = self.lua.eval("function (obj) return obj:meth%s end" % call_txt)
        self.assertRaises(TypeError, lua_func, f)


class NoEncodingKwargsDecoratorTest(KwargsDecoratorTest):
    lua_runtime_kwargs = {'encoding': None}


class NoEncodingMethodKwargsDecoratorTest(MethodKwargsDecoratorTest):
    lua_runtime_kwargs = {'encoding': None}


################################################################################
# tests for the FastRLock implementation

try:
    from thread import start_new_thread, get_ident
except ImportError:
    # Python 3?
    from _thread import start_new_thread, get_ident


def _wait():
    # A crude wait/yield function not relying on synchronization primitives.
    time.sleep(0.01)


class TestFastRLock(unittest.TestCase):
    """Copied from CPython's test.lock_tests module
    """
    def setUp(self):
        from lupa._lupa import FastRLock
        self.locktype = FastRLock

    def tearDown(self):
        gc.collect()

    class Bunch(object):
        """
        A bunch of threads.
        """
        def __init__(self, f, n, wait_before_exit=False):
            """
            Construct a bunch of `n` threads running the same function `f`.
            If `wait_before_exit` is True, the threads won't terminate until
            do_finish() is called.
            """
            self.f = f
            self.n = n
            self.started = []
            self.finished = []
            self._can_exit = not wait_before_exit
            def task():
                tid = get_ident()
                self.started.append(tid)
                try:
                    f()
                finally:
                    self.finished.append(tid)
                    while not self._can_exit:
                        _wait()
            for i in range(n):
                start_new_thread(task, ())

        def wait_for_started(self):
            while len(self.started) < self.n:
                _wait()

        def wait_for_finished(self):
            while len(self.finished) < self.n:
                _wait()

        def do_finish(self):
            self._can_exit = True


    # the locking tests

    """
    Tests for both recursive and non-recursive locks.
    """

    def test_constructor(self):
        lock = self.locktype()
        del lock

    def test_acquire_destroy(self):
        lock = self.locktype()
        lock.acquire()
        del lock

    def test_acquire_release(self):
        lock = self.locktype()
        lock.acquire()
        lock.release()
        del lock

    def test_try_acquire(self):
        lock = self.locktype()
        self.assertTrue(lock.acquire(False))
        lock.release()

    def test_try_acquire_contended(self):
        lock = self.locktype()
        lock.acquire()
        result = []
        def f():
            result.append(lock.acquire(False))
        self.Bunch(f, 1).wait_for_finished()
        self.assertFalse(result[0])
        lock.release()

    def test_acquire_contended(self):
        lock = self.locktype()
        lock.acquire()
        N = 5
        def f():
            lock.acquire()
            lock.release()

        b = self.Bunch(f, N)
        b.wait_for_started()
        _wait()
        self.assertEqual(len(b.finished), 0)
        lock.release()
        b.wait_for_finished()
        self.assertEqual(len(b.finished), N)

    ## def test_with(self):
    ##     lock = self.locktype()
    ##     def f():
    ##         lock.acquire()
    ##         lock.release()
    ##     def _with(err=None):
    ##         with lock:
    ##             if err is not None:
    ##                 raise err
    ##     _with()
    ##     # Check the lock is unacquired
    ##     self.Bunch(f, 1).wait_for_finished()
    ##     self.assertRaises(TypeError, _with, TypeError)
    ##     # Check the lock is unacquired
    ##     self.Bunch(f, 1).wait_for_finished()

    def test_thread_leak(self):
        # The lock shouldn't leak a Thread instance when used from a foreign
        # (non-threading) thread.
        lock = self.locktype()
        def f():
            lock.acquire()
            lock.release()
        n = len(threading.enumerate())
        # We run many threads in the hope that existing threads ids won't
        # be recycled.
        self.Bunch(f, 15).wait_for_finished()
        self.assertEqual(n, len(threading.enumerate()))

    """
    Tests for non-recursive, weak locks
    (which can be acquired and released from different threads).
    """

    def DISABLED_test_reacquire_non_recursive(self):
        # Lock needs to be released before re-acquiring.
        lock = self.locktype()
        phase = []
        def f():
            lock.acquire()
            phase.append(None)
            lock.acquire()
            phase.append(None)
        start_new_thread(f, ())
        while len(phase) == 0:
            _wait()
        _wait()
        self.assertEqual(len(phase), 1)
        lock.release()
        while len(phase) == 1:
            _wait()
        self.assertEqual(len(phase), 2)

    def DISABLED_test_different_thread_release_succeeds(self):
        # Lock can be released from a different thread.
        lock = self.locktype()
        lock.acquire()
        def f():
            lock.release()
        b = self.Bunch(f, 1)
        b.wait_for_finished()
        lock.acquire()
        lock.release()

    """
    Tests for recursive locks.
    """
    def test_reacquire(self):
        lock = self.locktype()
        lock.acquire()
        lock.acquire()
        lock.release()
        lock.acquire()
        lock.release()
        lock.release()

    def test_release_unacquired(self):
        # Cannot release an unacquired lock
        lock = self.locktype()
        self.assertRaises(RuntimeError, lock.release)
        lock.acquire()
        lock.acquire()
        lock.release()
        lock.acquire()
        lock.release()
        lock.release()
        self.assertRaises(RuntimeError, lock.release)

    def test_different_thread_release_fails(self):
        # Cannot release from a different thread
        lock = self.locktype()
        def f():
            lock.acquire()
        b = self.Bunch(f, 1, True)
        try:
            self.assertRaises(RuntimeError, lock.release)
        finally:
            b.do_finish()

    def test__is_owned(self):
        lock = self.locktype()
        self.assertFalse(lock._is_owned())
        lock.acquire()
        self.assertTrue(lock._is_owned())
        lock.acquire()
        self.assertTrue(lock._is_owned())
        result = []
        def f():
            result.append(lock._is_owned())
        self.Bunch(f, 1).wait_for_finished()
        self.assertFalse(result[0])
        lock.release()
        self.assertTrue(lock._is_owned())
        lock.release()
        self.assertFalse(lock._is_owned())


################################################################################
# tests for error stacktrace

class TestErrorStackTrace(unittest.TestCase):
    if not hasattr(unittest.TestCase, 'assertIn'):
        def assertIn(self, member, container, msg=None):
            self.assertTrue(member in container, msg)

    if not hasattr(unittest.TestCase, 'assertNotIn'):
        def assertNotIn(self, member, container, msg=None):
            self.assertFalse(member in container, msg)

    def test_stacktrace(self):
        lua = lupa.LuaRuntime()
        try:
            lua.execute("error('abc')")
            raise RuntimeError("LuaError was not raised")
        except lupa.LuaError as e:
            self.assertIn("stack traceback:", e.args[0])

    def test_nil_debug(self):
        lua = lupa.LuaRuntime()
        try:
            lua.execute("debug = nil")
            lua.execute("error('abc')")
            raise RuntimeError("LuaError was not raised")
        except lupa.LuaError as e:
            self.assertNotIn("stack traceback:", e.args[0])

    def test_nil_debug_traceback(self):
        lua = lupa.LuaRuntime()
        try:
            lua.execute("debug = nil")
            lua.execute("error('abc')")
            raise RuntimeError("LuaError was not raised")
        except lupa.LuaError as e:
            self.assertNotIn("stack traceback:", e.args[0])


################################################################################
<<<<<<< HEAD
# tests for handling overflow

class TestOverflow(SetupLuaRuntimeMixin):
    maxinteger = sys.maxsize            # maximum value for C Py_ssize_t
    biginteger = (maxinteger + 1) << 1  # value too big to fit in C size_t
    maxfloat = sys.float_info.max       # maximum value for Python float
    bigfloat = int(maxfloat) * 2        # value too big to fit in Python float

    assert biginteger <= maxfloat

    def setUp(self):
        super(TestOverflow, self).setUp()
        self.lua_type = self.lua.eval('type')
        self.lua_math_type = self.lua.eval('math.type')

    def tearDown(self):
        self.lua_type = None
        self.lua_math_type = None
        super(TestOverflow, self).tearDown()

    def test_no_overflow(self):
        self.assertMathType(0, 'integer')
        self.assertMathType(10, 'integer')
        self.assertMathType(-10, 'integer')
        self.assertMathType(self.maxinteger, 'integer')
        self.assertMathType(-self.maxinteger, 'integer')
        self.assertMathType(0.0, 'float')
        self.assertMathType(-0.0, 'float')
        self.assertMathType(10.0, 'float')
        self.assertMathType(-10.0, 'float')
        self.assertMathType(3.14, 'float')
        self.assertMathType(-3.14, 'float')
        self.assertMathType(self.maxfloat, 'float')
        self.assertMathType(-self.maxfloat, 'float')

    def assertMathType(self, number, math_type):
        self.assertEqual(self.lua_type(number), 'number')
        if self.lua_math_type is not None:
            self.assertEqual(self.lua_math_type(number), math_type)

class TestOverflowWithoutHandler(TestOverflow, unittest.TestCase):
    lua_runtime_kwargs = dict(overflow_handler=None)

    def test_overflow(self):
        self.assertRaises(OverflowError, self.assertMathType, self.biginteger, 'integer')
        self.assertRaises(OverflowError, self.assertMathType, int(self.maxfloat), 'integer')
        self.assertRaises(OverflowError, self.assertMathType, self.bigfloat, 'integer')

class TestOverflowWithFloatHandler(TestOverflow, unittest.TestCase):
    lua_runtime_kwargs = dict(overflow_handler=float)

    def test_overflow(self):
        self.assertMathType(self.biginteger, 'float')
        self.assertMathType(int(self.maxfloat), 'float')
        self.assertRaises(OverflowError, self.assertMathType, self.bigfloat, 'float')

class TestOverflowWithObjectHandler(TestOverflow, unittest.TestCase):

    def test_overflow(self):
        self.lua.execute('python.set_overflow_handler(function(o) return o end)')
        self.assertEqual(self.lua.eval('type')(int(self.maxfloat)), 'userdata')

class TestBadOverflowHandlerInPython(unittest.TestCase):
    def test_error(self):
        self.assertRaises(ValueError, lupa.LuaRuntime, overflow_handler=123)

class TestBadOverflowHandlerInLua(SetupLuaRuntimeMixin, unittest.TestCase):
    def _test_set_overflow_handler(self, overflow_handler_code):
        self.assertRaises(lupa.LuaError, self.lua.execute, 'python.set_overflow_handler(%s)' % overflow_handler_code)

    def test_number(self):
        self._test_set_overflow_handler('123')

    def test_table(self):
        self._test_set_overflow_handler('{}')

    def test_userdata(self):
        self._test_set_overflow_handler('python.builtins.float')

    def test_boolean(self):
        self._test_set_overflow_handler('true')
        self._test_set_overflow_handler('false')

    def test_string(self):
        self._test_set_overflow_handler('"abc"')

    def test_thread(self):
        self._test_set_overflow_handler('coroutine.create(function() end)')

class TestOverflowHandlerOverwrite(TestOverflow, unittest.TestCase):
    lua_runtime_kwargs = dict(overflow_handler=float)

    def test_overwrite_in_lua(self):
        self.lua.execute('python.set_overflow_handler(nil)')
        self.assertRaises(OverflowError, self.assertMathType, self.biginteger, 'integer')
        self.assertRaises(OverflowError, self.assertMathType, int(self.maxfloat), 'integer')
        self.assertRaises(OverflowError, self.assertMathType, self.bigfloat, 'integer')
        self.lua.set_overflow_handler(float)
        self.assertMathType(self.biginteger, 'float')
        self.assertMathType(int(self.maxfloat), 'float')
        self.assertRaises(OverflowError, self.assertMathType, self.bigfloat, 'float')

    def test_overwrite_in_python(self):
        self.lua.set_overflow_handler(None)
        self.assertRaises(OverflowError, self.assertMathType, self.biginteger, 'integer')
        self.assertRaises(OverflowError, self.assertMathType, int(self.maxfloat), 'integer')
        self.assertRaises(OverflowError, self.assertMathType, self.bigfloat, 'integer')
        self.lua.execute('python.set_overflow_handler(function(o) return python.builtins.float(o) end)')
        self.assertMathType(self.biginteger, 'float')
        self.assertMathType(int(self.maxfloat), 'float')
        self.assertRaises(OverflowError, self.assertMathType, self.bigfloat, 'float')
=======
# tests for missing reference

class TestMissingReference(SetupLuaRuntimeMixin, unittest.TestCase):

    def setUp(self):
        super(TestMissingReference, self).setUp()
        self.testmissingref = self.lua.eval('''
        function(obj, f)
            local t
            if newproxy then
                local p = newproxy(true)
                t = getmetatable(p)
                t.obj = obj
                t.__gc = function(p_) t = getmetatable(p_) end
            else
                t = { obj = obj }
                setmetatable(t, {__gc = function(t_) t = t_ end})
            end
            obj = nil
            t = nil
            collectgarbage()
            assert(t ~= nil)
            assert(t.obj ~= nil)
            local ok, ret = pcall(f, t.obj)
            assert(not ok)
            assert(tostring(ret):find("deleted python object"))
        end
        ''')

    def tearDown(self):
        self.testmissingref = None
        super(TestMissingReference, self).tearDown()

    def test_fallbacks(self):
        class X():
            def __call__(self, *args):
                return None

        def assign(var):
            var = None

        self.testmissingref({}, lambda o: str(o))                            # __tostring
        self.testmissingref({}, lambda o: o[1])                              # __index
        self.testmissingref({}, lambda o: lupa.as_itemgetter(o)[1])          # __index (itemgetter)
        self.testmissingref({}, lambda o: lupa.as_attrgetter(o).items)       # __index (attrgetter)
        self.testmissingref({}, lambda o: assign(o[1]))                      # __newindex
        self.testmissingref({}, lambda o: assign(lupa.as_itemgetter(o)[1]))  # __newindex (itemgetter)
        self.testmissingref(X(), lambda o: assign(lupa.as_attrgetter(o).a))  # __newindex (attrgetter)
        self.testmissingref(X(), lambda o: o())                              # __call

    def test_functions(self):
        self.testmissingref({}, print)              # reflection
        self.testmissingref({}, iter)               # iteration
        self.testmissingref({}, enumerate)          # enumerate
        self.testmissingref({}, lupa.as_itemgetter) # item getter protocol
        self.testmissingref({}, lupa.as_attrgetter) # attribute getter protocol

>>>>>>> 6a2934b7

if __name__ == '__main__':
    def print_version():
        version = lupa.LuaRuntime().lua_implementation
        print('Running Lupa %s tests against %s.' % (lupa.__version__, version))

    print_version()
    unittest.main()<|MERGE_RESOLUTION|>--- conflicted
+++ resolved
@@ -2621,7 +2621,6 @@
 
 
 ################################################################################
-<<<<<<< HEAD
 # tests for handling overflow
 
 class TestOverflow(SetupLuaRuntimeMixin):
@@ -2733,7 +2732,9 @@
         self.assertMathType(self.biginteger, 'float')
         self.assertMathType(int(self.maxfloat), 'float')
         self.assertRaises(OverflowError, self.assertMathType, self.bigfloat, 'float')
-=======
+
+
+################################################################################
 # tests for missing reference
 
 class TestMissingReference(SetupLuaRuntimeMixin, unittest.TestCase):
@@ -2791,7 +2792,6 @@
         self.testmissingref({}, lupa.as_itemgetter) # item getter protocol
         self.testmissingref({}, lupa.as_attrgetter) # attribute getter protocol
 
->>>>>>> 6a2934b7
 
 if __name__ == '__main__':
     def print_version():
