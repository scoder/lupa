# -*- coding: utf-8 -*-

from __future__ import absolute_import, print_function

import gc
import operator
import os.path
import sys
import threading
import time
import unittest

import lupa
import lupa.tests
from lupa.tests import LupaTestCase

IS_PYTHON2 = sys.version_info[0] < 3

try:
    _next = next
except NameError:
    def _next(o):
        return o.next()

unicode_type = type('abc'.decode('ASCII') if IS_PYTHON2 else 'abc')

if IS_PYTHON2:
    unittest.TestCase.assertRaisesRegex = unittest.TestCase.assertRaisesRegexp


class SetupLuaRuntimeMixin(object):
    lua_runtime_kwargs = {}

    def setUp(self):
        self.lua = self.lupa.LuaRuntime(**self.lua_runtime_kwargs)

    def tearDown(self):
        self.lua = None
        gc.collect()


class TestLuaRuntimeRefcounting(LupaTestCase):
    def _run_gc_test(self, run_test, off_by_one=False):
        gc.collect()
        old_count = len(gc.get_objects())
        i = None
        for i in range(100):
            run_test()
        del i
        gc.collect()
        new_count = len(gc.get_objects())
        if off_by_one and old_count == new_count + 1:
            # FIXME: This happens in test_attrgetter_refcycle - need to investigate why!
            self.assertEqual(old_count, new_count + 1)
        else:
            self.assertEqual(old_count, new_count)

    def test_runtime_cleanup(self):
        def run_test():
            lua = self.lupa.LuaRuntime()
            lua_table = lua.eval('{1,2,3,4}')
            del lua
            self.assertEqual(1, lua_table[1])

        self._run_gc_test(run_test)

    def test_pyfunc_refcycle(self):
        def make_refcycle():
            def use_runtime():
                return lua.eval('1+1')

            lua = self.lupa.LuaRuntime()
            lua.globals()['use_runtime'] = use_runtime
            self.assertEqual(2, lua.eval('use_runtime()'))

        self._run_gc_test(make_refcycle)

    def test_attrgetter_refcycle(self):
        def make_refcycle():
            def get_attr(obj, name):
                lua.eval('1+1')  # create ref-cycle with runtime
                return 23

            lua = self.lupa.LuaRuntime(attribute_handlers=(get_attr, None))
            assert lua.eval('python.eval.huhu') == 23

        # FIXME: find out why we loose one reference here.
        # Seems related to running the test twice in the same Lupa module?
        self._run_gc_test(make_refcycle, off_by_one=True)


class TestLuaRuntime(SetupLuaRuntimeMixin, LupaTestCase):
    def test_lua_version(self):
        version = self.lua.lua_version
        self.assertEqual(tuple, type(version))
        self.assertEqual(5, version[0])  # let's assume that Lua 6 will require code/test changes
        self.assertTrue(version[1] >= 1)
        self.assertTrue(version[1] < 10)  # arbitrary boundary
        self.assertEqual(version, self.lupa.LUA_VERSION)  # no distinction currently

    def test_lua_implementation(self):
        lua_implementation = self.lua.lua_implementation
        self.assertTrue(lua_implementation.startswith("Lua"), lua_implementation)
        self.assertTrue(lua_implementation.split()[0] in ("Lua", "LuaJIT"), lua_implementation)

    def test_eval(self):
        self.assertEqual(2, self.lua.eval('1+1'))

    def test_eval_multi(self):
        self.assertEqual((1,2,3), self.lua.eval('1,2,3'))

    def test_eval_args(self):
        self.assertEqual(2, self.lua.eval('...', 2))

    def test_eval_args_multi(self):
        self.assertEqual((1, 2, 3), self.lua.eval('...', 1, 2, 3))

    def test_eval_error(self):
        self.assertRaises(self.lupa.LuaError, self.lua.eval, '<INVALIDCODE>')

    def test_eval_error_cleanup(self):
        self.assertEqual(2, self.lua.eval('1+1'))
        self.assertRaises(self.lupa.LuaError, self.lua.eval, '<INVALIDCODE>')
        self.assertEqual(2, self.lua.eval('1+1'))
        self.assertRaises(self.lupa.LuaError, self.lua.eval, '<INVALIDCODE>')
        self.assertEqual(2, self.lua.eval('1+1'))
        self.assertEqual(2, self.lua.eval('1+1'))

    def test_eval_error_message_decoding(self):
        try:
            self.lua.eval('require "UNKNOWNöMODULEäNAME"')
        except self.lupa.LuaError:
            error = ('%s'.decode('ASCII') if IS_PYTHON2 else '%s') % sys.exc_info()[1]
        else:
            self.fail('expected error not raised')
        expected_message = 'module \'UNKNOWNöMODULEäNAME\' not found'
        if IS_PYTHON2:
            expected_message = expected_message.decode('UTF-8')
        self.assertTrue(expected_message in error,
                        '"%s" not found in "%s"' % (expected_message, error))

    def test_execute(self):
        self.assertEqual(2, self.lua.execute('return 1+1'))

    def test_execute_function(self):
        self.assertEqual(3, self.lua.execute('f = function(i) return i+1 end; return f(2)'))

    def test_execute_tostring_function(self):
        self.assertEqual('function', self.lua.execute('f = function(i) return i+1 end; return tostring(f)')[:8])

    def test_execute_args(self):
        self.assertEqual(2, self.lua.execute('return ...', 2))

    def test_execute_args_multi(self):
        self.assertEqual((1, 2, 3), self.lua.execute('return ...', 1, 2, 3))

    def test_function(self):
        function = self.lua.eval('function() return 1+1 end')
        self.assertNotEqual(None, function)
        self.assertEqual(2, function())

    def test_multiple_functions(self):
        function1 = self.lua.eval('function() return 0+1 end')
        function2 = self.lua.eval('function() return 1+1 end')
        self.assertEqual(1, function1())
        self.assertEqual(2, function2())
        function3 = self.lua.eval('function() return 1+2 end')
        self.assertEqual(3, function3())
        self.assertEqual(2, function2())
        self.assertEqual(1, function1())

    def test_recursive_function(self):
        fac = self.lua.execute('''\
        function fac(i)
            if i <= 1
                then return 1
                else return i * fac(i-1)
            end
        end
        return fac
        ''')
        self.assertNotEqual(None, fac)
        self.assertEqual(6,       fac(3))
        self.assertEqual(3628800, fac(10))

    def test_double_recursive_function(self):
        func_code = '''\
        function calc(i)
            if i > 2
                then return calc(i-1) + calc(i-2) + 1
                else return 1
            end
        end
        return calc
        '''
        calc = self.lua.execute(func_code)
        self.assertNotEqual(None, calc)
        self.assertEqual(3,     calc(3))
        self.assertEqual(109,   calc(10))
        self.assertEqual(13529, calc(20))

    def test_double_recursive_function_pycallback(self):
        func_code = '''\
        function calc(pyfunc, i)
            if i > 2
                then return pyfunc(i) + calc(pyfunc, i-1) + calc(pyfunc, i-2) + 1
                else return 1
            end
        end
        return calc
        '''
        def pycallback(i):
            return i**2

        calc = self.lua.execute(func_code)

        self.assertNotEqual(None, calc)
        self.assertEqual(12,     calc(pycallback, 3))
        self.assertEqual(1342,   calc(pycallback, 10))
        self.assertEqual(185925, calc(pycallback, 20))

    def test_none(self):
        function = self.lua.eval('function() return python.none end')
        self.assertEqual(None, function())

    def test_pybuiltins(self):
        function = self.lua.eval('function() return python.builtins end')
        try:
            import __builtin__ as builtins
        except ImportError:
            import builtins
        self.assertEqual(builtins, function())

    def test_pybuiltins_disabled(self):
        lua = self.lupa.LuaRuntime(register_builtins=False)
        self.assertEqual(True, lua.eval('python.builtins == nil'))

    def test_call_none(self):
        self.assertRaises(TypeError, self.lua.eval, 'python.none()')

    def test_call_non_callable(self):
        func = self.lua.eval('function(x) CALLED = 99; return x() end')
        self.assertRaises(TypeError, func, object())
        self.assertEqual(99, self.lua.eval('CALLED'))

    def test_call_str(self):
        self.assertEqual("test-None", self.lua.eval('"test-" .. tostring(python.none)'))

    def test_call_str_py(self):
        function = self.lua.eval('function(x) return "test-" .. tostring(x) end')
        self.assertEqual("test-nil", function(None))
        self.assertEqual("test-1.5", function(1.5))

    def test_call_str_class(self):
        called = [False]
        class test(object):
            def __str__(self):
                called[0] = True
                return 'STR!!'

        function = self.lua.eval('function(x) return "test-" .. tostring(x) end')
        self.assertEqual("test-STR!!", function(test()))
        self.assertEqual(True, called[0])

    def test_python_eval(self):
        eval = self.lua.eval('function() return python.eval end')()
        self.assertEqual(2, eval('1+1'))
        self.assertEqual(2, self.lua.eval('python.eval("1+1")'))

    def test_python_eval_disabled(self):
        lua = self.lupa.LuaRuntime(register_eval=False)
        self.assertEqual(True, lua.eval('python.eval == nil'))

    def test_len_table_array(self):
        table = self.lua.eval('{1,2,3,4,5}')
        self.assertEqual(5, len(table))

    def test_len_table_dict(self):
        table = self.lua.eval('{a=1, b=2, c=3}')
        self.assertEqual(0, len(table)) # as returned by Lua's "#" operator

    def test_table_delattr(self):
        table = self.lua.eval('{a=1, b=2, c=3}')
        self.assertTrue('a' in table)
        del table.a
        self.assertFalse('a' in table)

    def test_table_delitem(self):
        table = self.lua.eval('{a=1, b=2, c=3}')
        self.assertTrue('c' in table)
        del table['c']
        self.assertFalse('c' in table)

    def test_table_delitem_special(self):
        table = self.lua.eval('{a=1, b=2, c=3, __attr__=4}')
        self.assertTrue('__attr__' in table)
        del table['__attr__']
        self.assertFalse('__attr__' in table)

    def test_len_table(self):
        table = self.lua.eval('{1,2,3,4, a=1, b=2, c=3}')
        self.assertEqual(4, len(table))  # as returned by Lua's "#" operator

    def test_iter_table(self):
        table = self.lua.eval('{2,3,4,5,6}')
        self.assertEqual([1,2,3,4,5], list(table))

    def test_iter_table_list_repeat(self):
        table = self.lua.eval('{2,3,4,5,6}')
        self.assertEqual([1,2,3,4,5], list(table))  # 1
        self.assertEqual([1,2,3,4,5], list(table))  # 2
        self.assertEqual([1,2,3,4,5], list(table))  # 3

    def test_iter_array_table_values(self):
        table = self.lua.eval('{2,3,4,5,6}')
        self.assertEqual([2,3,4,5,6], list(table.values()))

    def test_iter_array_table_repeat(self):
        table = self.lua.eval('{2,3,4,5,6}')
        self.assertEqual([2,3,4,5,6], list(table.values()))  # 1
        self.assertEqual([2,3,4,5,6], list(table.values()))  # 2
        self.assertEqual([2,3,4,5,6], list(table.values()))  # 3

    def test_iter_multiple_tables(self):
        count = 10
        table_values = [self.lua.eval('{%s}' % ','.join(map(str, range(2, count+2)))).values()
                        for _ in range(4)]

        # round robin
        l = [[] for _ in range(count)]
        for sublist in l:
            for table in table_values:
                sublist.append(_next(table))

        self.assertEqual([[i]*len(table_values) for i in range(2, count+2)], l)

    def test_iter_table_repeat(self):
        count = 10
        table_values = [self.lua.eval('{%s}' % ','.join(map(str, range(2, count+2)))).values()
                        for _ in range(4)]

        # one table after the other
        l = [[] for _ in range(count)]
        for table in table_values:
            for sublist in l:
                sublist.append(_next(table))

        self.assertEqual([[i]*len(table_values) for i in range(2,count+2)], l)

    def test_iter_table_refcounting(self):
        lua_func = self.lua.eval('''
            function ()
              local t = {}
              t.foo = 'bar'
              t.hello = 'world'
              return t
            end
        ''')
        table = lua_func()
        for _ in range(10000):
            list(table.items())

    def test_iter_table_mapping(self):
        keys = list('abcdefg')
        table = self.lua.eval('{%s}' % ','.join('%s=%d' % (c, i) for i, c in enumerate(keys)))
        l = list(table)
        l.sort()
        self.assertEqual(keys, l)

    def test_iter_table_mapping_int_keys(self):
        table = self.lua.eval('{%s}' % ','.join('[%d]=%d' % (i, -i) for i in range(10)))
        l = list(table)
        l.sort()
        self.assertEqual(list(range(10)), l)

    def test_iter_table_keys(self):
        keys = list('abcdefg')
        table = self.lua.eval('{%s}' % ','.join('%s=%d' % (c, i) for i, c in enumerate(keys)))
        l = list(table.keys())
        l.sort()
        self.assertEqual(keys, l)

    def test_iter_table_keys_int_keys(self):
        table = self.lua.eval('{%s}' % ','.join('[%d]=%d' % (i, -i) for i in range(10)))
        l = list(table.keys())
        l.sort()
        self.assertEqual(list(range(10)), l)

    def test_iter_table_values(self):
        keys = list('abcdefg')
        table = self.lua.eval('{%s}' % ','.join('%s=%d' % (c, i) for i, c in enumerate(keys)))
        l = list(table.values())
        l.sort()
        self.assertEqual(list(range(len(keys))), l)

    def test_iter_table_values_int_keys(self):
        table = self.lua.eval('{%s}' % ','.join('[%d]=%d' % (i, -i) for i in range(10)))
        l = list(table.values())
        l.sort()
        self.assertEqual(list(range(-9,1)), l)

    def test_iter_table_items(self):
        keys = list('abcdefg')
        table = self.lua.eval('{%s}' % ','.join('%s=%d' % (c, i) for i, c in enumerate(keys)))
        l = list(table.items())
        l.sort()
        self.assertEqual(list(zip(keys,range(len(keys)))), l)

    def test_iter_table_items_int_keys(self):
        table = self.lua.eval('{%s}' % ','.join('[%d]=%d' % (i, -i) for i in range(10)))
        l = list(table.items())
        l.sort()
        self.assertEqual(list(zip(range(10), range(0,-10,-1))), l)

    def test_iter_table_values_mixed(self):
        keys = list('abcdefg')
        table = self.lua.eval('{98, 99; %s}' % ','.join('%s=%d' % (c, i) for i, c in enumerate(keys)))
        l = list(table.values())
        l.sort()
        self.assertEqual(list(range(len(keys))) + [98, 99], l)

    def test_error_iter_number(self):
        func = self.lua.eval('1')
        self.assertRaises(TypeError, list, func)

    def test_error_iter_function(self):
        func = self.lua.eval('function() return 1 end')
        self.assertRaises(TypeError, list, func)

    def test_iter_table_exaust(self):
        table = self.lua.table(1, 2, 3)
        tableiter = iter(table)
        self.assertEqual(next(tableiter), 1)
        self.assertEqual(next(tableiter), 2)
        self.assertEqual(next(tableiter), 3)
        self.assertRaises(StopIteration, next, tableiter)
        self.assertRaises(StopIteration, next, tableiter)
        self.assertRaises(StopIteration, next, tableiter)

    def test_string_values(self):
        function = self.lua.eval('function(s) return s .. "abc" end')
        self.assertEqual('ABCabc', function('ABC'))

    def test_int_values(self):
        function = self.lua.eval('function(i) return i + 5 end')
        self.assertEqual(3+5, function(3))

    def test_long_values(self):
        try:
            _long = long
        except NameError:
            _long = int
        function = self.lua.eval('function(i) return i + 5 end')
        self.assertEqual(3+5, function(_long(3)))

    def test_float_values(self):
        function = self.lua.eval('function(i) return i + 5 end')
        self.assertEqual(float(3)+5, function(float(3)))

    def test_str_function(self):
        func = self.lua.eval('function() return 1 end')
        self.assertEqual('<Lua function at ', str(func)[:17])

    def test_str_table(self):
        table = self.lua.eval('{}')
        self.assertEqual('<Lua table at ', str(table)[:14])

    def test_create_table_args(self):
        table = self.lua.table(1,2,3,4,5,6)
        self.assertEqual(1, table[1])
        self.assertEqual(3, table[3])
        self.assertEqual(6, table[6])

        self.assertEqual(6, len(table))

    def test_create_table_kwargs(self):
        table = self.lua.table(a=1, b=20, c=300)
        self.assertEqual(  1, table['a'])
        self.assertEqual( 20, table['b'])
        self.assertEqual(300, table['c'])

        self.assertEqual(0, len(table))

    def test_create_table_args_kwargs(self):
        table = self.lua.table(1,2,3,4,5,6, a=100, b=200, c=300)
        self.assertEqual(1, table[1])
        self.assertEqual(3, table[3])
        self.assertEqual(6, table[6])

        self.assertEqual(100, table['a'])
        self.assertEqual(200, table['b'])
        self.assertEqual(300, table['c'])

        self.assertEqual(6, len(table))

    def test_table_from_dict(self):
        table = self.lua.table_from({"foo": 1, "bar": 20, "baz": "spam"})
        self.assertEqual(     1, table['foo'])
        self.assertEqual(    20, table['bar'])
        self.assertEqual("spam", table['baz'])

        self.assertEqual(0, len(table))

    def test_table_from_int_keys(self):
        table = self.lua.table_from({1: 5, 2: 10, "foo": "bar"})
        self.assertEqual(5, table[1])
        self.assertEqual(10, table[2])
        self.assertEqual("bar", table["foo"])

        self.assertEqual(2, len(table))

    # def test_table_from_obj_keys(self):
    #     key = object()
    #     table = self.lua.table_from({key: "foo"})
    #     self.assertEqual("foo", table[key])
    #
    #     self.assertEqual(0, len(table))

    def test_table_from_list(self):
        table = self.lua.table_from([1,2,5,6])
        self.assertEqual(1, table[1])
        self.assertEqual(2, table[2])
        self.assertEqual(5, table[3])
        self.assertEqual(6, table[4])

        self.assertEqual(4, len(table))

    def test_table_from_iterable(self):
        it = (x for x in range(3))
        table = self.lua.table_from(it)
        self.assertEqual(0, table[1])
        self.assertEqual(1, table[2])
        self.assertEqual(2, table[3])

        self.assertEqual(3, len(table))

    def test_table_from_multiple_dicts(self):
        table = self.lua.table_from({"a": 1, "b": 2}, {"c": 3, "b": 4})
        self.assertEqual(1, table["a"])
        self.assertEqual(4, table["b"])
        self.assertEqual(3, table["c"])

        self.assertEqual(0, len(table))

    def test_table_from_dicts_and_lists(self):
        dct, lst = {"a": 1, "b": 2}, ["foo", "bar"]
        for args in [[dct, lst], [lst, dct]]:
            table = self.lua.table_from(*args)
            self.assertEqual(1, table["a"])
            self.assertEqual(2, table["b"])
            self.assertEqual("foo", table[1])
            self.assertEqual("bar", table[2])

            self.assertEqual(2, len(table))

    def test_table_from_multiple_lists(self):
        table = self.lua.table_from(["foo", "bar"], ["egg", "spam"])
        self.assertEqual("foo", table[1])
        self.assertEqual("bar", table[2])
        self.assertEqual("egg", table[3])
        self.assertEqual("spam", table[4])

        self.assertEqual(4, len(table))

    def test_table_from_bad(self):
        self.assertRaises(TypeError, self.lua.table_from, 5)
        self.assertRaises(TypeError, self.lua.table_from, None)
        self.assertRaises(TypeError, self.lua.table_from, {"a": 5}, 123)

    # def test_table_from_nested(self):
    #     table = self.lua.table_from({"obj": {"foo": "bar"}})
    #     lua_type = self.lua.eval("type")
    #     self.assertEqual(lua_type(table["obj"]), "table")

    def test_table_from_table(self):
        table1 = self.lua.eval("{3, 4, foo='bar'}")
        table2 = self.lua.table_from(table1)

        self.assertEqual(3, table2[1])
        self.assertEqual(4, table2[2])
        self.assertEqual("bar", table2["foo"])

        # data should be copied
        table2["foo"] = "spam"
        self.assertEqual("spam", table2["foo"])
        self.assertEqual("bar", table1["foo"])

    def test_table_from_table_iter(self):
        table1 = self.lua.eval("{3, 4, foo='bar'}")
        table2 = self.lua.table_from(table1.keys())

        self.assertEqual(len(table2), 3)
        self.assertEqual(list(table2.keys()), [1, 2, 3])
        self.assertEqual(set(table2.values()), set([1, 2, "foo"]))

    def test_table_from_table_iter_indirect(self):
        table1 = self.lua.eval("{3, 4, foo='bar'}")
        table2 = self.lua.table_from(k for k in table1.keys())

        self.assertEqual(len(table2), 3)
        self.assertEqual(list(table2.keys()), [1, 2, 3])
        self.assertEqual(set(table2.values()), set([1, 2, "foo"]))

    def test_table_from_nested_dict(self):
        data = {"a": {"a": "foo"}, "b": {"b": "bar"}}
        table = self.lua.table_from(data, recursive=True)
        self.assertEqual(table["a"]["a"], "foo")
        self.assertEqual(table["b"]["b"], "bar")
        self.lua.globals()["data"] = table
        self.lua.eval("assert(data.a.a=='foo', 'failed')")
        self.lua.eval("assert(data.b.b=='bar', 'failed')")
        self.lua.eval("assert(type(data.a)=='table', 'failed, expect table, got '..type(data.a))")
        self.lua.eval("assert(type(data.b)=='table', 'failed, expect table, got '..type(data.b))")
        self.lua.execute("""function itertable(table) 
            for k,v in pairs(table) do 
                print(k)  
                if type(v) == "table" then
                    itertable(v)
                else
                    print(v)
                end  
            end 
        end
        print('\\n')
        itertable(data)
        """)
        del self.lua.globals()["data"]

    def test_table_from_nested_list(self):
        data = {"a": {"a": "foo"}, "b": [1, 2, 3]}
        table = self.lua.table_from(data, recursive=True)
        self.assertEqual(table["a"]["a"], "foo")
        self.assertEqual(table["b"][1], 1)
        self.assertEqual(table["b"][2], 2)
        self.assertEqual(table["b"][3], 3)
        self.lua.globals()["data"] = table
        self.lua.eval("assert(data.a.a=='foo', 'failed')")
        self.lua.eval("assert(#data.b==3, 'failed')")
        self.lua.eval("assert(type(data.a)=='table', 'failed, expect table, got '..type(data.a))")
        self.lua.eval("assert(type(data.b)=='table', 'failed, expect table, got '..type(data.b))")
        self.lua.execute("""function itertable(table) 
            for k,v in pairs(table) do 
                print(k)  
                if type(v) == "table" then
                    itertable(v)
                else
                    print(v)
                end  
            end 
        end
        print('\\n')
        itertable(data)
        """)
        del self.lua.globals()["data"]

    def test_table_from_nested_list_bad(self):
        data = {"a": {"a": "foo"}, "b": [1, 2, 3]}
        table = self.lua.table_from(data, recursive=False) # in this case, lua will get userdata instead of table
        self.assertEqual(table["a"]["a"], "foo")
        self.assertEqual(table["b"][0], 1)
        self.assertEqual(table["b"][1], 2)
        self.assertEqual(table["b"][2], 3)
        self.lua.globals()["data"] = table

        def test():
            self.lua.eval("assert(type(data.a)=='table', 'failed, expect table, got '..type(data.a))")
            self.lua.eval("assert(type(data.b)=='table', 'failed, expect table, got '..type(data.b))")

        self.assertRaises(lupa.LuaError, test)
        del self.lua.globals()["data"]

    # FIXME: it segfaults
    # def test_table_from_generator_calling_lua_functions(self):
    #     func = self.lua.eval("function (obj) return obj end")
    #     table = self.lua.table_from(func(obj) for obj in ["foo", "bar"])
    #
    #     self.assertEqual(len(table), 2)
    #     self.assertEqual(set(table.values()), set(["foo", "bar"]))

    def test_table_contains(self):
        table = self.lua.eval("{foo=5}")
        self.assertTrue("foo" in table)
        self.assertFalse("bar" in table)
        self.assertFalse(5 in table)

    def test_getattr(self):
        stringlib = self.lua.eval('string')
        self.assertEqual('abc', stringlib.lower('ABC'))

    def test_getitem(self):
        stringlib = self.lua.eval('string')
        self.assertEqual('abc', stringlib['lower']('ABC'))

    def test_getattr_table(self):
        table = self.lua.eval('{ const={ name="Pi", value=3.1415927 }, const2={ name="light speed", value=3e8 }, val=1 }')
        self.assertEqual(1, table.val)
        self.assertEqual('Pi', table.const.name)
        self.assertEqual('light speed', table.const2.name)
        self.assertEqual(3e8, table.const2.value)

    def test_getitem_table(self):
        table = self.lua.eval('{ const={ name="Pi", value=3.1415927 }, const2={ name="light speed", value=3e8 }, val=1 }')
        self.assertEqual(1, table['val'])
        self.assertEqual('Pi', table['const']['name'])
        self.assertEqual('light speed', table['const2']['name'])
        self.assertEqual(3e8, table['const2']['value'])

    def test_getitem_array(self):
        table = self.lua.eval('{1,2,3,4,5,6,7,8,9}')
        self.assertEqual(1, table[1])
        self.assertEqual(5, table[5])
        self.assertEqual(9, len(table))

    def test_setitem_array(self):
        table = self.lua.eval('{1,2,3,4,5,6,7,8,9}')
        self.assertEqual(1, table[1])
        table[1] = 0
        self.assertEqual(0, table[1])
        self.assertEqual(2, table[2])
        self.assertEqual(9, len(table))

    def test_setitem_array_none(self):
        table = self.lua.eval('{1,2}')
        get_none = self.lua.eval('function(t) return t[python.none] end')
        self.assertEqual(2, len(table))
        self.assertEqual(None, table[None])
        self.assertEqual(None, get_none(table))
        table[None] = 123
        self.assertEqual(123, table[None])
        self.assertEqual(123, get_none(table))
        self.assertEqual(2, len(table))

    def test_setitem_array_none_initial(self):
        table = self.lua.eval('{1,python.none,3}')
        get_none = self.lua.eval('function(t) return t[python.none] end')
        self.assertEqual(3, len(table))
        self.assertEqual(None, table[None])
        self.assertEqual(None, get_none(table))
        table[None] = 123
        self.assertEqual(123, table[None])
        self.assertEqual(123, get_none(table))
        self.assertEqual(3, len(table))

    def test_setattr_table(self):
        table = self.lua.eval('{ const={ name="Pi", value=3.1415927 }, const2={ name="light speed", value=3e8 }, val=1 }')

        self.assertEqual(1, table.val)
        table.val = 2
        self.assertEqual(2, table.val)

        self.assertEqual('Pi', table.const.name)
        table.const.name = 'POW'
        self.assertEqual('POW', table.const.name)

        table_const_name = self.lua.eval('function(t) return t.const.name end')
        self.assertEqual('POW', table_const_name(table))

    def test_setitem_table(self):
        table = self.lua.eval('{ const={ name="Pi", value=3.1415927 }, const2={ name="light speed", value=3e8 }, val=1 }')

        self.assertEqual(1, table.val)
        table['val'] = 2
        self.assertEqual(2, table.val)

        get_val = self.lua.eval('function(t) return t.val end')
        self.assertEqual(2, get_val(table))

        self.assertEqual('Pi', table.const.name)
        table['const']['name'] = 'POW'
        self.assertEqual('POW', table.const.name)

        get_table_const_name = self.lua.eval('function(t) return t.const.name end')
        self.assertEqual('POW', get_table_const_name(table))

    def test_pygetitem(self):
        lua_func = self.lua.eval('function(x) return x.ATTR end')
        self.assertEqual(123, lua_func({'ATTR': 123}))

    def test_pysetitem(self):
        lua_func = self.lua.eval('function(x) x.ATTR = 123 end')
        d = {'ATTR': 321}
        self.assertEqual(321, d['ATTR'])
        lua_func(d)
        self.assertEqual(123, d['ATTR'])

    def test_pygetattr(self):
        lua_func = self.lua.eval('function(x) return x.ATTR end')
        class test(object):
            def __init__(self):
                self.ATTR = 5
        self.assertEqual(test().ATTR, lua_func(test()))

    def test_pysetattr(self):
        lua_func = self.lua.eval('function(x) x.ATTR = 123 end')
        class test(object):
            def __init__(self):
                self.ATTR = 5
        t = test()
        self.assertEqual(5, t.ATTR)
        lua_func(t)
        self.assertEqual(123, t.ATTR)

    def test_pygetattr_function(self):
        lua_func = self.lua.eval('function(x) x.ATTR = 123 end')
        def test(): pass
        lua_func(test)
        self.assertEqual(123, test.ATTR)

    def test_pysetattr_function(self):
        lua_func = self.lua.eval('function(x) x.ATTR = 123 end')
        def test(): pass
        lua_func(test)
        self.assertEqual(123, test.ATTR)

    def test_globals(self):
        lua_globals = self.lua.globals()
        self.assertNotEqual(None, lua_globals.table)

    def test_globals_attrs_call(self):
        lua_globals = self.lua.globals()
        self.assertNotEqual(None, lua_globals.string)
        self.assertEqual('test', lua_globals.string.lower("TEST"))

    def test_require(self):
        stringlib = self.lua.require('string')
        self.assertNotEqual(None, stringlib)
        self.assertNotEqual(None, stringlib.char)

    def test_libraries(self):
        libraries = self.lua.eval('{require, table, io, os, math, string, debug}')
        self.assertEqual(7, len(libraries))
        self.assertTrue(None not in libraries)

    def test_callable_values(self):
        function = self.lua.eval('function(f) return f() + 5 end')
        def test():
            return 3
        self.assertEqual(3+5, function(test))

    def test_callable_values_pass_through(self):
        function = self.lua.eval('function(f, n) return f(n) + 5 end')
        def test(n):
            return n
        self.assertEqual(2+5, function(test, 2))

    def test_callable_passthrough(self):
        passthrough = self.lua.eval('function(f) f(); return f end')
        called = [False]
        def test():
            called[0] = True
        self.assertEqual(test, passthrough(test))
        self.assertEqual([True], called)

    def test_reraise(self):
        function = self.lua.eval('function(f) return f() + 5 end')
        def test():
            raise ValueError("huhu")
        self.assertRaises(ValueError, function, test)

    def test_reraise_pcall(self):
        exception = Exception('test')
        def py_function():
            raise exception
        function = self.lua.eval(
            'function(p) local r, err = pcall(p); return r, err end'
        )
        self.assertEqual(
            function(py_function),
            (False, exception)
        )

    def test_lua_error_after_intercepted_python_exception(self):
        function = self.lua.eval('''
            function(p)
                pcall(p)
                print(a.b);
            end
        ''')
        self.assertRaises(
            self.lupa.LuaError,
            function,
            lambda: 5/0,
        )

    def test_attribute_filter(self):
        def attr_filter(obj, name, setting):
            if isinstance(name, unicode_type):
                if not name.startswith('_'):
                    return name + '1'
            raise AttributeError('denied')

        lua = self.lupa.LuaRuntime(attribute_filter=attr_filter)
        function = lua.eval('function(obj) return obj.__name__ end')
        class X(object):
            a = 0
            a1 = 1
            _a = 2
            __a = 3
        x = X()

        function = self.lua.eval('function(obj) return obj.a end')
        self.assertEqual(function(x), 0)
        function = lua.eval('function(obj) return obj.a end')
        self.assertEqual(function(x), 1)

        function = self.lua.eval('function(obj) return obj.__class__ end')
        self.assertEqual(function(x), X)
        function = lua.eval('function(obj) return obj.__class__ end')
        self.assertRaises(AttributeError, function, x)

        function = self.lua.eval('function(obj) return obj._a end')
        self.assertEqual(function(x), 2)
        function = lua.eval('function(obj) return obj._a end')
        self.assertRaises(AttributeError, function, x)

        function = self.lua.eval('function(obj) return obj._X__a end')
        self.assertEqual(function(x), 3)
        function = lua.eval('function(obj) return obj._X__a end')
        self.assertRaises(AttributeError, function, x)

        function = self.lua.eval('function(obj) return obj.a end')
        self.assertEqual(function(x), 0)
        function = lua.eval('function(obj) return obj.a end')
        self.assertEqual(function(x), 1)

    def test_lua_type(self):
        x = self.lua.eval('{}')
        self.assertEqual('table', self.lupa.lua_type(x))

        x = self.lua.eval('function() return 1 end')
        self.assertEqual('function', self.lupa.lua_type(x))

        x = self.lua.eval('function() coroutine.yield(1) end')
        self.assertEqual('function', self.lupa.lua_type(x))
        self.assertEqual('thread', self.lupa.lua_type(x.coroutine()))

        self.assertEqual(None, self.lupa.lua_type(1))
        self.assertEqual(None, self.lupa.lua_type(1.1))
        self.assertEqual(None, self.lupa.lua_type('abc'))
        self.assertEqual(None, self.lupa.lua_type({}))
        self.assertEqual(None, self.lupa.lua_type([]))
        self.assertEqual(None, self.lupa.lua_type(self.lupa))
        self.assertEqual(None, self.lupa.lua_type(self.lupa.lua_type))

    def test_call_from_coroutine(self):
        lua = self.lua
        def f(*args, **kwargs):
            return lua.eval('tostring(...)', args)

        create_thread = lua.eval('''
        function(func)
           local thread = coroutine.create(function()
               coroutine.yield(func());
           end);
           return thread;
        end''')
        t = create_thread(f)()
        self.assertEqual(lua.eval('coroutine.resume(...)', t), (True, '()'))

    def test_call_from_coroutine2(self):
        lua = self.lua
        def f(*args, **kwargs):
            return lua.eval('tostring(...)', args)

        t = lua.eval('''
           function(f)
             coroutine.yield(f());
           end
        ''').coroutine(f)
        self.assertEqual(lua.eval('coroutine.resume(...)', t, f), (True, '()'))

    def test_compile(self):
        lua_func = self.lua.compile('return 1 + 2')
        self.assertEqual(lua_func(), 3)
        self.assertRaises(self.lupa.LuaSyntaxError, self.lua.compile, 'function awd()')


class TestAttributesNoAutoEncoding(SetupLuaRuntimeMixin, LupaTestCase):
    lua_runtime_kwargs = {'encoding': None}

    def test_pygetitem(self):
        lua_func = self.lua.eval('function(x) return x.ATTR end')
        self.assertEqual(123, lua_func({b'ATTR': 123}))

    def test_pysetitem(self):
        lua_func = self.lua.eval('function(x) x.ATTR = 123 end')
        d = {b'ATTR': 321}
        self.assertEqual(321, d[b'ATTR'])
        lua_func(d)
        self.assertEqual(123, d[b'ATTR'])

    def test_pygetattr(self):
        lua_func = self.lua.eval('function(x) return x.ATTR end')
        class test(object):
            def __init__(self):
                self.ATTR = 5
        self.assertEqual(test().ATTR, lua_func(test()))

    def test_pysetattr(self):
        lua_func = self.lua.eval('function(x) x.ATTR = 123 end')
        class test(object):
            def __init__(self):
                self.ATTR = 5
        t = test()
        self.assertEqual(5, t.ATTR)
        lua_func(t)
        self.assertEqual(123, t.ATTR)


class TestStrNoAutoEncoding(SetupLuaRuntimeMixin, LupaTestCase):
    lua_runtime_kwargs = {'encoding': None}

    def test_call_str(self):
        self.assertEqual(b"test-None", self.lua.eval('"test-" .. tostring(python.none)'))

    def test_call_str_py(self):
        function = self.lua.eval('function(x) return "test-" .. tostring(x) end')
        self.assertEqual(b"test-nil", function(None))
        self.assertEqual(b"test-1.5", function(1.5))

    def test_call_str_class(self):
        called = [False]
        class test(object):
            def __str__(self):
                called[0] = True
                return 'STR!!'

        function = self.lua.eval('function(x) return "test-" .. tostring(x) end')
        self.assertEqual(b"test-STR!!", function(test()))
        self.assertEqual(True, called[0])


class TestAttributeHandlers(LupaTestCase):
    def setUp(self):
        self.lua = self.lupa.LuaRuntime()
        self.lua_handling = self.lupa.LuaRuntime(attribute_handlers=(self.attr_getter, self.attr_setter))

        self.x, self.y = self.X(), self.Y()
        self.d = {'a': "aval", "b": "bval", "c": "cval"}

    def tearDown(self):
        self.lua = None
        gc.collect()

    class X(object):
        a = 0
        a1 = 1
        _a = 2
        __a = 3

    class Y(object):
        a = 0
        a1 = 1
        _a = 2
        __a = 3

    def attr_getter(self, obj, name):
        if not isinstance(name, unicode_type):
            raise AttributeError('bad type for attr_name')
        if isinstance(obj, self.X):
            if not name.startswith('_'):
                value = getattr(obj, name, None)
                if value is not None:
                    return value + 10
                return None
            else:
                return "forbidden"
        elif isinstance(obj, dict):
            if name == "c":
                name = "b"
            return obj.get(name, None)
        return None

    def attr_setter(self, obj, name, value):
        if isinstance(obj, self.Y):
            return  # class Y is read only.
        if isinstance(obj, self.X):
            if name.startswith('_'):
                return
            if hasattr(obj, name):
                setattr(obj, name, value)
        elif isinstance(obj, dict):
            if 'forbid_new' in obj and name not in obj:
                return
            obj[name] = value

    def test_legal_arguments(self):
        self.lupa.LuaRuntime(attribute_filter=None)
        self.lupa.LuaRuntime(attribute_filter=len)
        self.lupa.LuaRuntime(attribute_handlers=None)
        self.lupa.LuaRuntime(attribute_handlers=())
        self.lupa.LuaRuntime(attribute_handlers=[len, bool])
        self.lupa.LuaRuntime(attribute_handlers=iter([len, bool]))
        self.lupa.LuaRuntime(attribute_handlers=(None, None))
        self.lupa.LuaRuntime(attribute_handlers=iter([None, None]))

    def test_illegal_arguments(self):
        self.assertRaises(
            ValueError, self.lupa.LuaRuntime, attribute_filter=123)
        self.assertRaises(
            ValueError, self.lupa.LuaRuntime, attribute_handlers=(1, 2, 3, 4))
        self.assertRaises(
            ValueError, self.lupa.LuaRuntime, attribute_handlers=(1,))
        self.assertRaises(
            ValueError, self.lupa.LuaRuntime, attribute_handlers=(1, 2))
        self.assertRaises(
            ValueError, self.lupa.LuaRuntime, attribute_handlers=(1, len))
        self.assertRaises(
            ValueError, self.lupa.LuaRuntime, attribute_handlers=(len, 2))
        self.assertRaises(
            ValueError, self.lupa.LuaRuntime, attribute_handlers=(len, bool), attribute_filter=bool)

    def test_attribute_setter_normal(self):
        function = self.lua_handling.eval("function (obj) obj.a = 100 end")
        function(self.x)
        self.assertEqual(self.x.a, 100)

    def test_attribute_setter_forbid_underscore(self):
        function = self.lua_handling.eval("function (obj) obj._a = 100 end")
        function(self.x)
        self.assertEqual(self.x._a, 2)

    def test_attribute_setter_readonly_object(self):
        function = self.lua_handling.eval("function (obj) obj.a1 = 100 end")
        function(self.y)
        self.assertEqual(self.y.a1, 1)

    def test_attribute_setter_dict_create(self):
        function = self.lua_handling.eval("function (obj) obj['x'] = 'new' end")
        function(self.d)
        self.assertEqual(self.d.get('x'), 'new')

    def test_attribute_setter_forbidden_dict_create(self):
        self.d['forbid_new'] = True
        function = self.lua_handling.eval("function (obj) obj['x'] = 'new' end")
        function(self.d)
        self.assertEqual(self.d.get('x'), None)

    def test_attribute_setter_dict_update(self):
        function = self.lua_handling.eval("function (obj) obj['a'] = 'new' end")
        function(self.d)
        self.assertEqual(self.d['a'], 'new')

    def test_attribute_setter_forbidden_dict_update(self):
        self.d['forbid_new'] = True
        function = self.lua_handling.eval("function (obj) obj['a'] = 'new' end")
        function(self.d)
        self.assertEqual(self.d['a'], 'new')

    def test_attribute_getter_forbid_double_underscores(self):
        function = self.lua_handling.eval('function(obj) return obj.__name__ end')
        self.assertEqual(function(self.x), "forbidden")

        function = self.lua.eval('function(obj) return obj.__class__ end')
        self.assertEqual(function(self.x), self.X)
        function = self.lua_handling.eval('function(obj) return obj.__class__ end')
        self.assertEqual(function(self.x), "forbidden")

        function = self.lua.eval('function(obj) return obj._X__a end')
        self.assertEqual(function(self.x), 3)
        function = self.lua_handling.eval('function(obj) return obj._X__a end')
        self.assertEqual(function(self.x), "forbidden")

    def test_attribute_getter_mess_with_underscores(self):
        function = self.lua.eval('function(obj) return obj._a end')
        self.assertEqual(function(self.x), 2)
        function = self.lua_handling.eval('function(obj) return obj._a end')
        self.assertEqual(function(self.x), "forbidden")

    def test_attribute_getter_replace_values(self):
        function = self.lua.eval('function(obj) return obj.a end')
        self.assertEqual(function(self.x), 0)
        function = self.lua_handling.eval('function(obj) return obj.a end')
        self.assertEqual(function(self.x), 10)

        function = self.lua.eval('function(obj) return obj.a end')
        self.assertEqual(function(self.x), 0)
        function = self.lua_handling.eval('function(obj) return obj.a end')
        self.assertEqual(function(self.x), 10)

    def test_attribute_getter_lenient_retrieval(self):
        function = self.lua.eval('function(obj) return obj.bad_attr end')
        self.assertRaises(AttributeError, function, self.y)
        function = self.lua_handling.eval('function(obj) return obj.bad_attr end')
        self.assertEqual(function(self.y), None)

    def test_attribute_getter_normal_dict_retrieval(self):
        function = self.lua.eval('function(obj) return obj.a end')
        self.assertEqual(function(self.d), "aval")
        function = self.lua_handling.eval('function(obj) return obj.a end')
        self.assertEqual(function(self.d), "aval")

    def test_attribute_getter_modify_dict_retrival(self):
        function = self.lua.eval('function(obj) return obj.c end')
        self.assertEqual(function(self.d), "cval")
        function = self.lua_handling.eval('function(obj) return obj.c end')
        self.assertEqual(function(self.d), "bval")

    def test_attribute_getter_lenient_dict_retrival(self):
        function = self.lua.eval('function(obj) return obj.g end')
        self.assertRaises(KeyError, function, self.d)
        function = self.lua_handling.eval('function(obj) return obj.g end')
        self.assertEqual(function(self.d), None)


class TestPythonObjectsInLua(SetupLuaRuntimeMixin, LupaTestCase):
    def test_explicit_python_function(self):
        lua_func = self.lua.eval(
            'function(func)'
            ' t = {1, 5, 2, 4, 3};'
            ' table.sort(t, python.as_function(func));'
            ' return t end')

        def compare(a, b):
            return a < b
        self.assertEqual([1, 2, 3, 4, 5], list(lua_func(compare)))

    def test_type_conversion(self):
        lua_type = self.lua.eval('type')
        self.assertEqual('number', lua_type(1))
        self.assertEqual('string', lua_type("test"))

    def test_pyobject_wrapping_callable(self):
        lua_type = self.lua.eval('type')
        lua_get_call = self.lua.eval('function(obj) return getmetatable(obj).__call end')

        class Callable(object):
            def __call__(self): pass
            def __getitem__(self, item): pass

        self.assertEqual('userdata', lua_type(Callable()))
        self.assertNotEqual(None, lua_get_call(Callable()))

    def test_pyobject_wrapping_getitem(self):
        lua_type = self.lua.eval('type')
        lua_get_index = self.lua.eval('function(obj) return getmetatable(obj).__index end')

        class GetItem(object):
            def __getitem__(self, item): pass

        self.assertEqual('userdata', lua_type(GetItem()))
        self.assertNotEqual(None, lua_get_index(GetItem()))

    def test_pyobject_wrapping_getattr(self):
        lua_type = self.lua.eval('type')
        lua_get_index = self.lua.eval('function(obj) return getmetatable(obj).__index end')

        class GetAttr(object):
            pass

        self.assertEqual('userdata', lua_type(GetAttr()))
        self.assertNotEqual(None, lua_get_index(GetAttr()))

    def test_pylist(self):
        getitem = self.lua.eval('function(L, i) return L[i] end')
        self.assertEqual(3, getitem([1,2,3], 2))

    def test_python_iter_list(self):
        values = self.lua.eval('''
            function(L)
                local t = {}
                local i = 1
                for value in python.iter(L) do
                    t[i] = value
                    i = i+1
                end
                return t
            end
        ''')
        self.assertEqual([1,2,3], list(values([1,2,3]).values()))

    def test_python_enumerate_list(self):
        values = self.lua.eval('''
            function(L)
                local t = {}
                for index, value in python.enumerate(L) do
                    t[ index+1 ] = value
                end
                return t
            end
        ''')
        self.assertEqual([1,2,3], list(values([1,2,3]).values()))

    def test_python_enumerate_list_start(self):
        values = self.lua.eval('''
            function(L)
                local t = {5,6,7}
                for index, value in python.enumerate(L, 3) do
                    t[ index ] = value
                end
                return t
            end
        ''')
        self.assertEqual([5,6,1,2,3], list(values([1,2,3]).values()))

    def test_python_enumerate_list_start_invalid(self):
        python_enumerate = self.lua.globals().python.enumerate
        iterator = range(10)
        self.assertRaises(self.lupa.LuaError, python_enumerate, iterator, "abc")
        self.assertRaises(self.lupa.LuaError, python_enumerate, iterator, self.lua.table())
        self.assertRaises(self.lupa.LuaError, python_enumerate, iterator, python_enumerate)

    def test_python_iter_dict_items(self):
        values = self.lua.eval('''
            function(d)
                local t = {}
                for key, value in python.iterex(d.items()) do
                    t[key] = value
                end
                return t
            end
        ''')
        table = values(self.lupa.as_attrgetter(dict(a=1, b=2, c=3)))
        self.assertEqual(1, table['a'])
        self.assertEqual(2, table['b'])
        self.assertEqual(3, table['c'])

    def test_python_iter_list_None(self):
        values = self.lua.eval('''
            function(L)
                local t = {}
                local i = 1
                for value in python.iter(L) do
                    t[i] = value
                    i = i + 1
                end
                return t
            end
        ''')
        self.assertEqual([None, None, None], list(values([None, None, None]).values()))

    def test_python_iter_list_some_None(self):
        values = self.lua.eval('''
            function(L)
                local t = {}
                local i = 1
                for value in python.iter(L) do
                    t[i] = value
                    i = i + 1
                end
                return t
            end
        ''')
        self.assertEqual([None, 1, None], list(values([None, 1, None]).values()))

    def test_python_iter_iterator(self):
        values = self.lua.eval('''
            function(L)
                local t = {}
                local i = 1
                for value in python.iter(L) do
                    t[i] = value
                    i = i+1
                end
                return t
            end
        ''')
        self.assertEqual([3, 2, 1], list(values(reversed([1, 2, 3])).values()))


class TestLuaCoroutines(SetupLuaRuntimeMixin, LupaTestCase):
    def test_coroutine_object(self):
        f = self.lua.eval("function(N) coroutine.yield(N) end")
        gen = f.coroutine(5)
        self.assertRaises(AttributeError, getattr, gen, '__setitem__')
        self.assertRaises(AttributeError, setattr, gen, 'send', 5)
        self.assertRaises(AttributeError, setattr, gen, 'no_such_attribute', 5)
        self.assertRaises(AttributeError, getattr, gen, 'no_such_attribute')
        self.assertRaises(AttributeError, gen.__getattr__, 'no_such_attribute')

        self.assertRaises(self.lupa.LuaError, gen.__call__)
        self.assertTrue(hasattr(gen.send, '__call__'))

        self.assertRaises(TypeError, operator.itemgetter(1), gen)
        self.assertRaises(TypeError, gen.__getitem__, 1)

    def test_coroutine_iter(self):
        lua_code = '''\
            function(N)
                for i=0,N do
                    if i%2 == 0 then coroutine.yield(0) else coroutine.yield(1) end
                end
            end
        '''
        f = self.lua.eval(lua_code)
        gen = f.coroutine(5)
        self.assertEqual([0,1,0,1,0,1], list(gen))

    def test_coroutine_iter_repeat(self):
        lua_code = '''\
            function(N)
                for i=0,N do
                    if i%2 == 0 then coroutine.yield(0) else coroutine.yield(1) end
                end
            end
        '''
        f = self.lua.eval(lua_code)
        gen = f.coroutine(5)
        self.assertEqual([0,1,0,1,0,1], list(gen))

        gen = f.coroutine(5)
        self.assertEqual([0,1,0,1,0,1], list(gen))

        gen = f.coroutine(5)
        self.assertEqual([0,1,0,1,0,1], list(gen))

    def test_coroutine_create_iter(self):
        lua_code = '''\
        coroutine.create(
            function(N)
                for i=0,N do
                    if i%2 == 0 then coroutine.yield(0) else coroutine.yield(1) end
                end
            end
            )
        '''
        co = self.lua.eval(lua_code)
        gen = co(5)
        self.assertEqual([0,1,0,1,0,1], list(gen))

    def test_coroutine_create_iter_repeat(self):
        lua_code = '''\
        coroutine.create(
            function(N)
                for i=0,N do
                    if i%2 == 0 then coroutine.yield(0) else coroutine.yield(1) end
                end
            end
            )
        '''
        co = self.lua.eval(lua_code)

        gen = co(5)
        self.assertEqual([0,1,0,1,0,1], list(gen))

        gen = co(5)
        self.assertEqual([0,1,0,1,0,1], list(gen))

        gen = co(5)
        self.assertEqual([0,1,0,1,0,1], list(gen))

    def test_coroutine_lua_iter(self):
        lua_code = '''\
        co = coroutine.create(
            function(N)
                for i=0,N do
                    if i%2 == 0 then coroutine.yield(0) else coroutine.yield(1) end
                end
            end
            )
        status, first_value = coroutine.resume(co, 5)
        return co, status, first_value
        '''
        gen, status, first_value = self.lua.execute(lua_code)
        self.assertTrue(status)
        self.assertEqual([0,1,0,1,0,1], [first_value] + list(gen))

    def test_coroutine_lua_iter_independent(self):
        lua_code = '''\
            function f(N)
              for i=0,N do
                  coroutine.yield( i%2 )
              end
            end ;
            co1 = coroutine.create(f) ;
            co2 = coroutine.create(f) ;

            status, first_value = coroutine.resume(co2, 5) ;   -- starting!

            return f, co1, co2, status, first_value
        '''
        f, co, lua_gen, status, first_value = self.lua.execute(lua_code)

        # f
        gen = f.coroutine(5)
        self.assertEqual([0,1,0,1,0,1], list(gen))

        # co
        gen = co(5)
        self.assertEqual([0,1,0,1,0,1], list(gen))
        gen = co(5)
        self.assertEqual([0,1,0,1,0,1], list(gen))

        # lua_gen
        self.assertTrue(status)
        self.assertEqual([0,1,0,1,0,1], [first_value] + list(lua_gen))
        self.assertEqual([], list(lua_gen))

    def test_coroutine_iter_pycall(self):
        lua_code = '''\
        coroutine.create(
            function(pyfunc, N)
                for i=0,N do
                    if pyfunc(i) then coroutine.yield(0) else coroutine.yield(1) end
                end
            end
            )
        '''
        co = self.lua.eval(lua_code)

        def pyfunc(i):
            return i%2 == 0
        gen = co(pyfunc, 5)
        self.assertEqual([0,1,0,1,0,1], list(gen))

    def test_coroutine_send(self):
        lua_code = '''\
            function()
                local i = 0
                while coroutine.yield(i) do i = i+1 end
                return i   -- not i+1 !
            end
        '''
        count = self.lua.eval(lua_code).coroutine()
        result = [count.send(value) for value in ([None] + [True] * 9 + [False])]
        self.assertEqual(list(range(10)) + [9], result)
        self.assertRaises(StopIteration, count.send, True)

    def test_coroutine_send_with_arguments(self):
        lua_code = '''\
            function(N)
                local i = 0
                while coroutine.yield(i) < N do i = i+1 end
                return i   -- not i+1 !
            end
        '''
        count = self.lua.eval(lua_code).coroutine(5)
        result = []
        try:
            for value in ([None] + list(range(10))):
                result.append(count.send(value))
        except StopIteration:
            pass
        else:
            self.assertTrue(False)
        self.assertEqual(list(range(6)) + [5], result)
        self.assertRaises(StopIteration, count.send, True)

    def test_coroutine_status(self):
        lua_code = '''\
        coroutine.create(
            function(N)
                for i=0,N do
                    if i%2 == 0 then coroutine.yield(0) else coroutine.yield(1) end
                end
            end
            )
        '''
        co = self.lua.eval(lua_code)
        self.assertTrue(bool(co)) # 1
        gen = co(1)
        self.assertTrue(bool(gen)) # 2
        self.assertEqual(0, _next(gen))
        self.assertTrue(bool(gen)) # 3
        self.assertEqual(1, _next(gen))
        self.assertTrue(bool(gen)) # 4
        self.assertRaises(StopIteration, _next, gen)
        self.assertFalse(bool(gen)) # 5
        self.assertRaises(StopIteration, _next, gen)
        self.assertRaises(StopIteration, _next, gen)
        self.assertRaises(StopIteration, _next, gen)

    def test_coroutine_terminate_return(self):
        lua_code = '''\
        coroutine.create(
            function(N)
                for i=0,N do
                    if i%2 == 0 then coroutine.yield(0) else coroutine.yield(1) end
                end
                return 99
            end
            )
        '''
        co = self.lua.eval(lua_code)

        self.assertTrue(bool(co)) # 1
        gen = co(1)
        self.assertTrue(bool(gen)) # 2
        self.assertEqual(0, _next(gen))
        self.assertTrue(bool(gen)) # 3
        self.assertEqual(1, _next(gen))
        self.assertTrue(bool(gen)) # 4
        self.assertEqual(99, _next(gen))
        self.assertFalse(bool(gen)) # 5
        self.assertRaises(StopIteration, _next, gen)
        self.assertRaises(StopIteration, _next, gen)
        self.assertRaises(StopIteration, _next, gen)

    def test_coroutine_while_status(self):
        lua_code = '''\
            function(N)
                for i=0,N-1 do
                    if i%2 == 0 then coroutine.yield(0) else coroutine.yield(1) end
                end
                if N < 0 then return nil end
                if N%2 == 0 then return 0 else return 1 end
            end
        '''
        f = self.lua.eval(lua_code)
        gen = f.coroutine(5)
        result = []
        # note: this only works because the generator returns a result
        # after the last yield - otherwise, it would throw
        # StopIteration in the last call
        while gen:
            result.append(_next(gen))
        self.assertEqual([0,1,0,1,0,1], result)


class TestLuaCoroutinesWithDebugHooks(SetupLuaRuntimeMixin, LupaTestCase):

    def _enable_hook(self):
        self.lua.execute('''
            steps = 0
            debug.sethook(function () steps = steps + 1 end, '', 1)
        ''')

    def test_coroutine_yields_callback_debug_hook(self):
        self.lua.execute('''
            func = function()
                coroutine.yield(function() return 123 end)
            end
        ''')
        def _check():
            coro = self.lua.eval('func').coroutine()
            cb = next(coro)
            self.assertEqual(cb(), 123)

        # yielding a callback should work without a debug hook
        _check()

        # it should keep working after a debug hook is added
        self._enable_hook()
        _check()

    def test_coroutine_yields_callback_debug_hook_nowrap(self):
        resume = self.lua.eval("coroutine.resume")
        self.lua.execute('''
            func = function()
                coroutine.yield(function() return 123 end)
            end
        ''')
        def _check():
            coro = self.lua.eval('func').coroutine()
            ok, cb = resume(coro)
            self.assertEqual(ok, True)
            self.assertEqual(cb(), 123)

        # yielding a callback should work without a debug hook
        _check()

        # it should keep working after a debug hook is added
        self._enable_hook()
        _check()

    def test_coroutine_sets_callback_debug_hook(self):
        self.lua.execute('''
            func = function(dct)
                dct['cb'] = function() return 123 end
                coroutine.yield()
            end
        ''')
        def _check(dct):
            coro = self.lua.eval('func').coroutine(dct)
            next(coro)
            cb = dct['cb']
            self.assertEqual(cb(), 123)

        # sending a callback should work without a debug hook
        _check({})

        # enable debug hook and try again
        self._enable_hook()

        # it works with a Lua table wrapper
        _check(self.lua.table_from({}))

        # FIXME: but it fails with a regular dict
        # _check({})

    def test_coroutine_sets_callback_debug_hook_nowrap(self):
        resume = self.lua.eval("coroutine.resume")
        self.lua.execute('''
            func = function(dct)
                dct['cb'] = function() return 123 end
                coroutine.yield()
            end
        ''')
        def _check():
            dct = {}
            coro = self.lua.eval('func').coroutine()
            resume(coro, dct)  # send initial value
            resume(coro)
            cb = dct['cb']
            self.assertEqual(cb(), 123)

        # sending a callback should work without a debug hook
        _check()

        # enable debug hook and try again
        self._enable_hook()
        _check()


class TestLuaApplications(LupaTestCase):
    def tearDown(self):
        gc.collect()

    def test_mandelbrot(self):
        # copied from Computer Language Benchmarks Game
        code = '''\
function(N)
    local char, unpack = string.char, unpack
    if unpack == nil then unpack = table.unpack end
    local result = ""
    local M, ba, bb, buf = 2/N, 2^(N%8+1)-1, 2^(8-N%8), {}
    for y=0,N-1 do
        local Ci, b, p = y*M-1, 1, 0
        for x=0,N-1 do
            local Cr = x*M-1.5
            local Zr, Zi, Zrq, Ziq = Cr, Ci, Cr*Cr, Ci*Ci
            b = b + b
            for i=1,49 do
                Zi = Zr*Zi*2 + Ci
                Zr = Zrq-Ziq + Cr
                Ziq = Zi*Zi
                Zrq = Zr*Zr
                if Zrq+Ziq > 4.0 then b = b + 1; break; end
            end
            if b >= 256 then p = p + 1; buf[p] = 511 - b; b = 1; end
        end
        if b ~= 1 then p = p + 1; buf[p] = (ba-b)*bb; end
        result = result .. char(unpack(buf, 1, p))
    end
    return result
end
'''

        lua = self.lupa.LuaRuntime(encoding=None)
        lua_mandelbrot = lua.eval(code)

        image_size = 128
        result_bytes = lua_mandelbrot(image_size)
        self.assertEqual(type(result_bytes), type(''.encode('ASCII')))
        self.assertEqual(image_size*image_size//8, len(result_bytes))

        # if we have PIL, check that it can read the image
        ## try:
        ##     import Image
        ## except ImportError:
        ##     pass
        ## else:
        ##     image = Image.fromstring('1', (image_size, image_size), result_bytes)
        ##     image.show()


class TestLuaRuntimeEncoding(LupaTestCase):
    def tearDown(self):
        gc.collect()

    test_string = '"abcüöä"'
    if IS_PYTHON2:
        test_string = test_string.decode('UTF-8')

    def _encoding_test(self, encoding, expected_length):
        lua = self.lupa.LuaRuntime(encoding)

        self.assertEqual(unicode_type,
                         type(lua.eval(self.test_string)))

        self.assertEqual(self.test_string[1:-1],
                         lua.eval(self.test_string))

        self.assertEqual(expected_length,
                         lua.eval('string.len(%s)' % self.test_string))

    def test_utf8(self):
        self._encoding_test('UTF-8', 9)

    def test_latin9(self):
        self._encoding_test('ISO-8859-15', 6)

    def test_stringlib_utf8(self):
        lua = self.lupa.LuaRuntime('UTF-8')
        stringlib = lua.eval('string')
        self.assertEqual('abc', stringlib.lower('ABC'))

    def test_stringlib_no_encoding(self):
        lua = self.lupa.LuaRuntime(encoding=None)
        stringlib = lua.eval('string')
        self.assertEqual('abc'.encode('ASCII'), stringlib.lower('ABC'.encode('ASCII')))


class TestMultipleLuaRuntimes(LupaTestCase):
    def tearDown(self):
        gc.collect()

    def test_multiple_runtimes(self):
        lua1 = self.lupa.LuaRuntime()

        function1 = lua1.eval('function() return 1 end')
        self.assertNotEqual(None, function1)
        self.assertEqual(1, function1())

        lua2 = self.lupa.LuaRuntime()

        function2 = lua2.eval('function() return 1+1 end')
        self.assertNotEqual(None, function2)
        self.assertEqual(1, function1())
        self.assertEqual(2, function2())

        lua3 = self.lupa.LuaRuntime()

        self.assertEqual(1, function1())
        self.assertEqual(2, function2())

        function3 = lua3.eval('function() return 1+1+1 end')
        self.assertNotEqual(None, function3)

        del lua1, lua2, lua3

        self.assertEqual(1, function1())
        self.assertEqual(2, function2())
        self.assertEqual(3, function3())


class TestThreading(LupaTestCase):
    def tearDown(self):
        gc.collect()

    def _run_threads(self, threads, starter=None):
        for thread in threads:
            thread.start()
        if starter is not None:
            time.sleep(0.1) # give some time to start up
            starter.set()
        for thread in threads:
            thread.join()

    def test_sequential_threading(self):
        func_code = '''\
        function calc(i)
            if i > 2
                then return calc(i-1) + calc(i-2) + 1
                else return 1
            end
        end
        return calc
        '''
        lua = self.lupa.LuaRuntime()
        functions = [ lua.execute(func_code) for _ in range(10) ]
        results = [None] * len(functions)

        starter = threading.Event()
        def test(i, func, *args):
            starter.wait()
            results[i] = func(*args)

        threads = [ threading.Thread(target=test, args=(i, func, 25))
                    for i, func in enumerate(functions) ]

        self._run_threads(threads, starter)

        self.assertEqual(1, len(set(results)))
        self.assertEqual(150049, results[0])

    def test_threading(self):
        func_code = '''\
        function calc(i)
            if i > 2
                then return calc(i-1) + calc(i-2) + 1
                else return 1
            end
        end
        return calc
        '''
        runtimes  = [ self.lupa.LuaRuntime() for _ in range(10) ]
        functions = [ lua.execute(func_code) for lua in runtimes ]

        results = [None] * len(runtimes)

        def test(i, func, *args):
            results[i] = func(*args)

        threads = [ threading.Thread(target=test, args=(i, func, 20))
                    for i, func in enumerate(functions) ]

        self._run_threads(threads)

        self.assertEqual(1, len(set(results)))
        self.assertEqual(13529, results[0])

    def test_threading_pycallback(self):
        func_code = '''\
        function calc(pyfunc, i)
            if i > 2
                then return pyfunc(i) + calc(pyfunc, i-1) + calc(pyfunc, i-2) + 1
                else return 1
            end
        end
        return calc
        '''
        runtimes  = [ self.lupa.LuaRuntime() for _ in range(10) ]
        functions = [ lua.execute(func_code) for lua in runtimes ]

        results = [None] * len(runtimes)

        def pycallback(i):
            return i**2

        def test(i, func, *args):
            results[i] = func(*args)

        threads = [ threading.Thread(target=test, args=(i, luafunc, pycallback, 20))
                    for i, luafunc in enumerate(functions) ]

        self._run_threads(threads)

        self.assertEqual(1, len(set(results)))
        self.assertEqual(185925, results[0])

    def test_threading_iter(self):
        values = list(range(1,100))
        lua = self.lupa.LuaRuntime()
        table = lua.eval('{%s}' % ','.join(map(str, values)))
        self.assertEqual(values, list(table))

        lua_iter = iter(table)

        state_lock = threading.Lock()
        running = []
        iterations_done = {}
        def sync(i):
            state_lock.acquire()
            try:
                status = iterations_done[i]
            except KeyError:
                status = iterations_done[i] = [0, threading.Event()]
            status[0] += 1
            state_lock.release()
            event = status[1]
            while status[0] < len(running):
                event.wait(0.1)
            event.set()

        l = []
        start_event = threading.Event()
        def extract(n, append = l.append):
            running.append(n)
            if len(running) < len(threads):
                start_event.wait()
            else:
                start_event.set()
            # all running, let's go
            for i, item in enumerate(lua_iter):
                append(item)
                sync(i)
            running.remove(n)

        threads = [ threading.Thread(target=extract, args=(i,))
                    for i in range(6) ]
        self._run_threads(threads)

        orig = l[:]
        l.sort()
        self.assertEqual(values, l)

    def test_threading_mandelbrot(self):
        # copied from Computer Language Benchmarks Game
        code = '''\
            function(N, i, total)
                local char, unpack = string.char, unpack
                if unpack == nil then unpack = table.unpack end
                local result = ""
                local M, ba, bb, buf = 2/N, 2^(N%8+1)-1, 2^(8-N%8), {}
                local start_line, end_line = N/total * (i-1), N/total * i - 1
                for y=start_line,end_line do
                    local Ci, b, p = y*M-1, 1, 0
                    for x=0,N-1 do
                        local Cr = x*M-1.5
                        local Zr, Zi, Zrq, Ziq = Cr, Ci, Cr*Cr, Ci*Ci
                        b = b + b
                        for i=1,49 do
                            Zi = Zr*Zi*2 + Ci
                            Zr = Zrq-Ziq + Cr
                            Ziq = Zi*Zi
                            Zrq = Zr*Zr
                            if Zrq+Ziq > 4.0 then b = b + 1; break; end
                        end
                        if b >= 256 then p = p + 1; buf[p] = 511 - b; b = 1; end
                    end
                    if b ~= 1 then p = p + 1; buf[p] = (ba-b)*bb; end
                    result = result .. char(unpack(buf, 1, p))
                end
                return result
            end
            '''

        empty_bytes_string = ''.encode('ASCII')

        image_size = 128
        thread_count = 4

        lua_funcs = [ self.lupa.LuaRuntime(encoding=None).eval(code)
                      for _ in range(thread_count) ]

        results = [None] * thread_count
        def mandelbrot(i, lua_func):
            results[i] = lua_func(image_size, i+1, thread_count)

        threads = [ threading.Thread(target=mandelbrot, args=(i, lua_func))
                    for i, lua_func in enumerate(lua_funcs) ]
        self._run_threads(threads)

        result_bytes = empty_bytes_string.join(results)

        self.assertEqual(type(result_bytes), type(empty_bytes_string))
        self.assertEqual(image_size*image_size//8, len(result_bytes))

        # plausability checks - make sure it's not all white or all black
        self.assertEqual('\0'.encode('ASCII')*(image_size//8//2),
                         result_bytes[:image_size//8//2])
        if IS_PYTHON2:
            self.assertTrue('\xFF' in result_bytes)
        else:
            self.assertTrue('\xFF'.encode('ISO-8859-1') in result_bytes)

        # if we have PIL, check that it can read the image
        ## try:
        ##     import Image
        ## except ImportError:
        ##     pass
        ## else:
        ##     image = Image.fromstring('1', (image_size, image_size), result_bytes)
        ##     image.show()


class TestDontUnpackTuples(LupaTestCase):
    def setUp(self):
        self.lua = self.lupa.LuaRuntime()  # default is unpack_returned_tuples=False

        # Define a Python function which returns a tuple
        # and is accessible from Lua as fun().
        def tuple_fun():
            return "one", "two", "three", "four"
        self.lua.globals()['fun'] = tuple_fun

    def tearDown(self):
        self.lua = None
        gc.collect()

    def test_python_function_tuple(self):
        self.lua.execute("a, b, c = fun()")
        self.assertEqual(("one", "two", "three", "four"), self.lua.eval("a"))
        self.assertEqual(None, self.lua.eval("b"))
        self.assertEqual(None, self.lua.eval("c"))

    def test_python_function_tuple_exact(self):
        self.lua.execute("a = fun()")
        self.assertEqual(("one", "two", "three", "four"), self.lua.eval("a"))


class TestUnpackTuples(LupaTestCase):
    def setUp(self):
        self.lua = self.lupa.LuaRuntime(unpack_returned_tuples=True)

        # Define a Python function which returns a tuple
        # and is accessible from Lua as fun().
        def tuple_fun():
            return "one", "two", "three", "four"
        self.lua.globals()['fun'] = tuple_fun

    def tearDown(self):
        self.lua = None
        gc.collect()

    def test_python_function_tuple_expansion_exact(self):
        self.lua.execute("a, b, c, d = fun()")
        self.assertEqual("one", self.lua.eval("a"))
        self.assertEqual("two", self.lua.eval("b"))
        self.assertEqual("three", self.lua.eval("c"))
        self.assertEqual("four", self.lua.eval("d"))

    def test_python_function_tuple_expansion_extra_args(self):
        self.lua.execute("a, b, c, d, e, f = fun()")
        self.assertTrue(self.lua.eval("a == 'one'"))
        self.assertTrue(self.lua.eval("b == 'two'"))
        self.assertTrue(self.lua.eval("c == 'three'"))
        self.assertTrue(self.lua.eval("d == 'four'"))
        self.assertTrue(self.lua.eval("e == nil"))
        self.assertTrue(self.lua.eval("f == nil"))
        self.assertEqual("one", self.lua.eval("a"))
        self.assertEqual("two", self.lua.eval("b"))
        self.assertEqual("three", self.lua.eval("c"))
        self.assertEqual("four", self.lua.eval("d"))
        self.assertEqual(None, self.lua.eval("e"))
        self.assertEqual(None, self.lua.eval("f"))

    def test_python_function_tuple_expansion_missing_args(self):
        self.lua.execute("a, b = fun()")
        self.assertEqual("one", self.lua.eval("a"))
        self.assertEqual("two", self.lua.eval("b"))

    def test_translate_None(self):
        """Lua does not understand None.  Should (almost) never see it."""
        self.lua.globals()['f'] = lambda: (None, None)

        self.lua.execute("x, y = f()")

        self.assertEqual(None, self.lua.eval("x"))
        self.assertEqual(self.lua.eval("x"), self.lua.eval("y"))
        self.assertEqual(self.lua.eval("x"), self.lua.eval("z"))
        self.assertTrue(self.lua.eval("x == y"))
        self.assertTrue(self.lua.eval("x == z"))
        self.assertTrue(self.lua.eval("x == nil"))
        self.assertTrue(self.lua.eval("nil == z"))

    def test_python_enumerate_list_unpacked(self):
        values = self.lua.eval('''
            function(L)
                local t = {}
                for index, a, b in python.enumerate(L) do
                    assert(a + 30 == b)
                    t[ index+1 ] = a + b
                end
                return t
            end
        ''')
        self.assertEqual([50, 70, 90], list(values(zip([10, 20, 30], [40, 50, 60])).values()))

    def test_python_enumerate_list_unpacked_None(self):
        values = self.lua.eval('''
            function(L)
                local t = {}
                for index, a, b in python.enumerate(L) do
                    assert(a == nil)
                    t[ index+1 ] = b
                end
                return t
            end
        ''')
        self.assertEqual([3, 5], list(values(zip([None, None, None], [3, None, 5])).values()))

    def test_python_enumerate_list_start(self):
        values = self.lua.eval('''
            function(L)
                local t = {5,6,7}
                for index, a, b, c in python.enumerate(L, 3) do
                    assert(c == nil)
                    assert(a + 10 == b)
                    t[ index ] = a + b
                end
                return t
            end
        ''')
        self.assertEqual([5, 6, 30, 50, 70],
                         list(values(zip([10, 20, 30], [20, 30, 40])).values()))


class TestMethodCall(LupaTestCase):
    def setUp(self):

        self.lua = self.lupa.LuaRuntime(unpack_returned_tuples=True)

        class C(object):
            def __init__(self, x):
                self.x = int(x)

            def getx(self):
                return self.x

            def getx1(self, n):
                return int(n) + self.x

            def setx(self, v):
                self.x = int(v)

            @classmethod
            def classmeth(cls, v):
                return v

            @staticmethod
            def staticmeth(v):
                return v

        class D(C):
            pass

        def f():
            return 100

        def g(n):
            return int(n) + 100

        x = C(1)
        self.lua.globals()['C'] = C
        self.lua.globals()['D'] = D
        self.lua.globals()['x'] = x
        self.lua.globals()['f'] = f
        self.lua.globals()['g'] = g
        self.lua.globals()['d'] = { 'F': f, "G": g }
        self.lua.globals()['bound0'] = x.getx
        self.lua.globals()['bound1'] = x.getx1

    def tearDown(self):
        self.lua = None
        gc.collect()

    def test_method_call_as_method(self):
        self.assertEqual(self.lua.eval("x:getx()"), 1)
        self.assertEqual(self.lua.eval("x:getx1(2)"), 3)
        self.lua.execute("x:setx(4)")
        self.assertEqual(self.lua.eval("x:getx()"), 4)
        self.assertEqual(self.lua.eval("x:getx1(2)"), 6)

    def test_method_call_as_attribute(self):
        self.assertEqual(self.lua.eval("x.getx()"), 1)
        self.assertEqual(self.lua.eval("x.getx1(2)"), 3)
        self.lua.execute("x.setx(4)")
        self.assertEqual(self.lua.eval("x.getx()"), 4)
        self.assertEqual(self.lua.eval("x.getx1(2)"), 6)

    def test_method_call_mixed(self):
        self.assertEqual(self.lua.eval("x.getx()"), 1)
        self.assertEqual(self.lua.eval("x:getx1(2)"), 3)
        self.assertEqual(self.lua.eval("x:getx()"), 1)
        self.assertEqual(self.lua.eval("x.getx1(2)"), 3)

        self.lua.execute("x:setx(4)")
        self.assertEqual(self.lua.eval("x:getx()"), 4)
        self.assertEqual(self.lua.eval("x.getx1(2)"), 6)
        self.assertEqual(self.lua.eval("x.getx()"), 4)
        self.assertEqual(self.lua.eval("x:getx1(2)"), 6)

        self.lua.execute("x.setx(6)")
        self.assertEqual(self.lua.eval("x.getx()"), 6)
        self.assertEqual(self.lua.eval("x:getx()"), 6)
        self.assertEqual(self.lua.eval("x.getx()"), 6)
        self.assertEqual(self.lua.eval("x.getx1(2)"), 8)
        self.assertEqual(self.lua.eval("x:getx1(2)"), 8)

    def test_method_call_function_lookup(self):
        self.assertEqual(self.lua.eval("f()"), 100)
        self.assertEqual(self.lua.eval("g(10)"), 110)
        self.assertEqual(self.lua.eval("d.F()"), 100)
        self.assertEqual(self.lua.eval("d.G(9)"), 109)

    def test_method_call_class_hierarchy(self):
        self.assertEqual(self.lua.eval("C(5).getx()"), 5)
        self.assertEqual(self.lua.eval("D(5).getx()"), 5)

        self.assertEqual(self.lua.eval("C(5):getx()"), 5)
        self.assertEqual(self.lua.eval("D(5):getx()"), 5)

    def test_method_call_class_methods(self):
        # unbound methods
        self.assertEqual(self.lua.eval("C.getx(C(5))"), 5)
        self.assertEqual(self.lua.eval("C.getx(D(5))"), 5)

        # class/static methods
        self.assertEqual(self.lua.eval("C:classmeth(5)"), 5)
        self.assertEqual(self.lua.eval("C.classmeth(5)"), 5)
        self.assertEqual(self.lua.eval("C.staticmeth(5)"), 5)

    def test_method_call_bound(self):
        self.assertEqual(self.lua.eval("bound0()"), 1)
        self.assertEqual(self.lua.eval("bound1(3)"), 4)
        self.assertEqual(self.lua.eval("python.eval('1 .__add__')(1)"), 2)
        self.assertEqual(self.lua.eval("python.eval('1 .__add__')(2)"), 3)

        # the following is an unfortunate side effect of the "self" removal
        # on bound method calls:
        self.assertRaises(TypeError, self.lua.eval, "bound1(x)")


################################################################################
# tests for the lupa.unpacks_lua_table and lupa.unpacks_lua_table_method
# decorators

@lupa.unpacks_lua_table
def func_1(x):
    return ("x=%s" % (x, ))


@lupa.unpacks_lua_table
def func_2(x, y):
    return ("x=%s, y=%s" % (x, y))


@lupa.unpacks_lua_table
def func_3(x, y, z='default'):
    return ("x=%s, y=%s, z=%s" % (x, y, z))


class MyCls_1(object):
    @lupa.unpacks_lua_table_method
    def meth(self, x):
        return ("x=%s" % (x,))


class MyCls_2(object):
    @lupa.unpacks_lua_table_method
    def meth(self, x, y):
        return ("x=%s, y=%s" % (x, y))


class MyCls_3(object):
    @lupa.unpacks_lua_table_method
    def meth(self, x, y, z='default'):
        return ("x=%s, y=%s, z=%s" % (x, y, z))


class KwargsDecoratorTest(SetupLuaRuntimeMixin, LupaTestCase):

    def __init__(self, *args, **kwargs):
        super(KwargsDecoratorTest, self).__init__(*args, **kwargs)
        self.arg1 = func_1
        self.arg2 = func_2
        self.arg3 = func_3

    def assertResult(self, f, call_txt, res_txt):
        lua_func = self.lua.eval("function (f) return f%s end" % call_txt)
        self.assertEqual(lua_func(f), res_txt)

    def assertIncorrect(self, f, call_txt, error=TypeError):
        lua_func = self.lua.eval("function (f) return f%s end" % call_txt)
        self.assertRaises(error, lua_func, f)

    def test_many_args(self):
        self.assertResult(self.arg2, "{x=1, y=2}", "x=1, y=2")
        self.assertResult(self.arg2, "{x=2, y=1}", "x=2, y=1")
        self.assertResult(self.arg2, "{y=1, x=2}", "x=2, y=1")
        self.assertResult(self.arg2, "(1, 2)",     "x=1, y=2")

    def test_single_arg(self):
        self.assertResult(self.arg1, "{x=1}", "x=1")
        self.assertResult(self.arg1, "(1)", "x=1")
        self.assertResult(self.arg1, "(nil)", "x=None")

    def test_defaults(self):
        self.assertResult(self.arg3, "{x=1, y=2}", "x=1, y=2, z=default")
        self.assertResult(self.arg3, "{x=1, y=2, z=3}", "x=1, y=2, z=3")

    def test_defaults_incorrect(self):
        self.assertIncorrect(self.arg3, "{x=1, z=3}")

    def test_kwargs_unknown(self):
        self.assertIncorrect(self.arg2, "{x=1, y=2, z=3}")
        self.assertIncorrect(self.arg2, "{y=2, z=3}")
        self.assertIncorrect(self.arg1, "{x=1, y=2}")

    def test_posargs_bad(self):
        self.assertIncorrect(self.arg1, "(1,2)")
        self.assertIncorrect(self.arg1, "()")

    def test_posargs_kwargs(self):
        self.assertResult(self.arg2, "{5, y=6}", "x=5, y=6")
        self.assertResult(self.arg2, "{y=6, 5}", "x=5, y=6")
        self.assertResult(self.arg2, "{5, [2]=6}", "x=5, y=6")
        self.assertResult(self.arg2, "{[1]=5, [2]=6}", "x=5, y=6")
        self.assertResult(self.arg2, "{[1]=5, y=6}", "x=5, y=6")

        self.assertResult(self.arg3, "{x=5, y=6, z=8}", "x=5, y=6, z=8")
        self.assertResult(self.arg3, "{5, y=6, z=8}", "x=5, y=6, z=8")
        self.assertResult(self.arg3, "{5, y=6}", "x=5, y=6, z=default")
        self.assertResult(self.arg3, "{5, 6}", "x=5, y=6, z=default")
        self.assertResult(self.arg3, "{5, 6, 7}", "x=5, y=6, z=7")
        self.assertResult(self.arg3, "{z=7, 5, 6}", "x=5, y=6, z=7")

    def test_posargs_kwargs_bad(self):
        self.assertIncorrect(self.arg2, "{5, y=6, z=7}")
        self.assertIncorrect(self.arg2, "{5, [3]=6}", error=IndexError)
        self.assertIncorrect(self.arg2, "{x=5, [2]=6}", error=IndexError)

        self.assertIncorrect(self.arg3, "{5, z=7}")
        self.assertIncorrect(self.arg3, "{5}")

    def test_posargs_nil(self):
        self.assertResult(self.arg3, "(5, nil, 6)", "x=5, y=None, z=6")

    def test_posargs_nil_first(self):
        self.assertResult(self.arg3, "(nil, nil, 6)", "x=None, y=None, z=6")

    def test_posargs_nil_last(self):
        self.assertResult(self.arg3, "(5, nil, nil)", "x=5, y=None, z=None")

    def test_posargs_kwargs_python_none_last(self):
        self.assertResult(self.arg3, "{5, python.none, python.none}", "x=5, y=None, z=None")

    def test_posargs_python_none_last(self):
        self.assertResult(self.arg3, "(5, python.none, python.none)", "x=5, y=None, z=None")

    def test_posargs_kwargs_python_none_some(self):
        self.assertResult(self.arg3, "{python.none, y=python.none, z=6}", "x=None, y=None, z=6")

    def test_posargs_kwargs_python_none_all(self):
        self.assertResult(self.arg3, "{x=python.none, y=python.none}", "x=None, y=None, z=default")

    # -------------------------------------------------------------------------
    # The following examples don't work as a Python programmer would expect
    # them to:

    # def test_posargs_kwargs_nil_last(self):
    #     self.assertResult(self.arg3, "{5, nil, nil}", "x=5, y=None, z=None")
    #
    # def test_posargs_kwargs_nil_some(self):
    #     self.assertResult(self.arg3, "{nil, y=nil, z=6}", "x=None, y=None, z=6")
    #
    # def test_posargs_kwargs_nil_all(self):
    #     self.assertResult(self.arg3, "{x=nil, y=nil}", "x=None, y=None, z=default")

    # -------------------------------------------------------------------------
    # These tests pass in Lua 5.2 but fail in LuaJIT:

    # def test_posargs_kwargs_nil(self):
    #     self.assertResult(self.arg3, "{5, nil, 6}", "x=5, y=None, z=6")
    #
    # def test_posargs_kwargs_nil_first(self):
    #     self.assertResult(self.arg3, "{nil, nil, 6}", "x=None, y=None, z=6")



class MethodKwargsDecoratorTest(KwargsDecoratorTest):

    def __init__(self, *args, **kwargs):
        super(MethodKwargsDecoratorTest, self).__init__(*args, **kwargs)
        self.arg1 = MyCls_1()
        self.arg2 = MyCls_2()
        self.arg3 = MyCls_3()

    def assertResult(self, f, call_txt, res_txt):
        lua_func = self.lua.eval("function (obj) return obj:meth%s end" % call_txt)
        self.assertEqual(lua_func(f), res_txt)

    def assertIncorrect(self, f, call_txt, error=TypeError):
        lua_func = self.lua.eval("function (obj) return obj:meth%s end" % call_txt)
        self.assertRaises(error, lua_func, f)


class NoEncodingKwargsDecoratorTest(KwargsDecoratorTest):
    lua_runtime_kwargs = {'encoding': None}


class NoEncodingMethodKwargsDecoratorTest(MethodKwargsDecoratorTest):
    lua_runtime_kwargs = {'encoding': None}


################################################################################
# tests for the FastRLock implementation

try:
    from thread import start_new_thread, get_ident
except ImportError:
    # Python 3?
    from _thread import start_new_thread, get_ident


def _wait():
    # A crude wait/yield function not relying on synchronization primitives.
    time.sleep(0.01)


class TestFastRLock(LupaTestCase):
    """Copied from CPython's test.lock_tests module
    """
    FastRLock = None

    def setUp(self):
        for filename in os.listdir(os.path.dirname(os.path.dirname(__file__))):
            if filename.startswith('lupa_lua'):
                try:
                    module_name = "lupa." + filename.partition('.')[0]
                    self.FastRLock = __import__(module_name, fromlist='FastRLock', level=0).FastRLock
                except ImportError:
                    pass
        if self.FastRLock is None:
            self.skipTest("No FastRLock implementation found")
        self.locktype = self.FastRLock

    def tearDown(self):
        gc.collect()

    class Bunch(object):
        """
        A bunch of threads.
        """
        def __init__(self, f, n, wait_before_exit=False):
            """
            Construct a bunch of `n` threads running the same function `f`.
            If `wait_before_exit` is True, the threads won't terminate until
            do_finish() is called.
            """
            self.f = f
            self.n = n
            self.started = []
            self.finished = []
            self._can_exit = not wait_before_exit
            def task():
                tid = get_ident()
                self.started.append(tid)
                try:
                    f()
                finally:
                    self.finished.append(tid)
                    while not self._can_exit:
                        _wait()
            for i in range(n):
                start_new_thread(task, ())

        def wait_for_started(self):
            while len(self.started) < self.n:
                _wait()

        def wait_for_finished(self):
            while len(self.finished) < self.n:
                _wait()

        def do_finish(self):
            self._can_exit = True


    # the locking tests

    """
    Tests for both recursive and non-recursive locks.
    """

    def test_constructor(self):
        lock = self.locktype()
        del lock

    def test_acquire_destroy(self):
        lock = self.locktype()
        lock.acquire()
        del lock

    def test_acquire_release(self):
        lock = self.locktype()
        lock.acquire()
        lock.release()
        del lock

    def test_try_acquire(self):
        lock = self.locktype()
        self.assertTrue(lock.acquire(False))
        lock.release()

    def test_try_acquire_contended(self):
        lock = self.locktype()
        lock.acquire()
        result = []
        def f():
            result.append(lock.acquire(False))
        self.Bunch(f, 1).wait_for_finished()
        self.assertFalse(result[0])
        lock.release()

    def test_acquire_contended(self):
        lock = self.locktype()
        lock.acquire()
        N = 5
        def f():
            lock.acquire()
            lock.release()

        b = self.Bunch(f, N)
        b.wait_for_started()
        _wait()
        self.assertEqual(len(b.finished), 0)
        lock.release()
        b.wait_for_finished()
        self.assertEqual(len(b.finished), N)

    ## def test_with(self):
    ##     lock = self.locktype()
    ##     def f():
    ##         lock.acquire()
    ##         lock.release()
    ##     def _with(err=None):
    ##         with lock:
    ##             if err is not None:
    ##                 raise err
    ##     _with()
    ##     # Check the lock is unacquired
    ##     self.Bunch(f, 1).wait_for_finished()
    ##     self.assertRaises(TypeError, _with, TypeError)
    ##     # Check the lock is unacquired
    ##     self.Bunch(f, 1).wait_for_finished()

    def test_thread_leak(self):
        # The lock shouldn't leak a Thread instance when used from a foreign
        # (non-threading) thread.
        lock = self.locktype()
        def f():
            lock.acquire()
            lock.release()
        n = len(threading.enumerate())
        # We run many threads in the hope that existing threads ids won't
        # be recycled.
        self.Bunch(f, 15).wait_for_finished()
        self.assertEqual(n, len(threading.enumerate()))

    """
    Tests for non-recursive, weak locks
    (which can be acquired and released from different threads).
    """

    def DISABLED_test_reacquire_non_recursive(self):
        # Lock needs to be released before re-acquiring.
        lock = self.locktype()
        phase = []
        def f():
            lock.acquire()
            phase.append(None)
            lock.acquire()
            phase.append(None)
        start_new_thread(f, ())
        while len(phase) == 0:
            _wait()
        _wait()
        self.assertEqual(len(phase), 1)
        lock.release()
        while len(phase) == 1:
            _wait()
        self.assertEqual(len(phase), 2)

    def DISABLED_test_different_thread_release_succeeds(self):
        # Lock can be released from a different thread.
        lock = self.locktype()
        lock.acquire()
        def f():
            lock.release()
        b = self.Bunch(f, 1)
        b.wait_for_finished()
        lock.acquire()
        lock.release()

    """
    Tests for recursive locks.
    """
    def test_reacquire(self):
        lock = self.locktype()
        lock.acquire()
        lock.acquire()
        lock.release()
        lock.acquire()
        lock.release()
        lock.release()

    def test_release_unacquired(self):
        # Cannot release an unacquired lock
        lock = self.locktype()
        self.assertRaises(RuntimeError, lock.release)
        lock.acquire()
        lock.acquire()
        lock.release()
        lock.acquire()
        lock.release()
        lock.release()
        self.assertRaises(RuntimeError, lock.release)

    def test_different_thread_release_fails(self):
        # Cannot release from a different thread
        lock = self.locktype()
        def f():
            lock.acquire()
        b = self.Bunch(f, 1, True)
        try:
            self.assertRaises(RuntimeError, lock.release)
        finally:
            b.do_finish()

    def test__is_owned(self):
        lock = self.locktype()
        self.assertFalse(lock._is_owned())
        lock.acquire()
        self.assertTrue(lock._is_owned())
        lock.acquire()
        self.assertTrue(lock._is_owned())
        result = []
        def f():
            result.append(lock._is_owned())
        self.Bunch(f, 1).wait_for_finished()
        self.assertFalse(result[0])
        lock.release()
        self.assertTrue(lock._is_owned())
        lock.release()
        self.assertFalse(lock._is_owned())


################################################################################
# tests for error stacktrace

class TestErrorStackTrace(LupaTestCase):
    def test_stacktrace(self):
        lua = self.lupa.LuaRuntime()
        try:
            lua.execute("error('abc')")
            raise RuntimeError("LuaError was not raised")
        except self.lupa.LuaError as e:
            exc_message = e.args[0]
            self.assertIn("stack traceback:", exc_message)
            self.assertIn("main chunk", exc_message)
            self.assertIn("error", exc_message)  # function name
            # check for reordered stack trace
            msg_lines = exc_message.splitlines()
            self.assertIn("error", msg_lines[-1])  # function name
            self.assertNotIn("main chunk", msg_lines[-1])
            self.assertIn("main chunk", msg_lines[-2])
            self.assertIn("stack traceback:", msg_lines[-3])

    def test_nil_debug(self):
        lua = self.lupa.LuaRuntime()
        try:
            lua.execute("debug = nil")
            lua.execute("error('abc')")
            raise RuntimeError("LuaError was not raised")
        except self.lupa.LuaError as e:
            self.assertNotIn("stack traceback:", e.args[0])

    def test_nil_debug_traceback(self):
        lua = self.lupa.LuaRuntime()
        try:
            lua.execute("debug = nil")
            lua.execute("error('abc')")
            raise RuntimeError("LuaError was not raised")
        except self.lupa.LuaError as e:
            self.assertNotIn("stack traceback:", e.args[0])


################################################################################
# tests for keyword arguments

class PythonArgumentsInLuaTest(SetupLuaRuntimeMixin, LupaTestCase):

    @staticmethod
    def get_args(*args, **kwargs):
        return args

    @staticmethod
    def get_kwargs(*args, **kwargs):
        return kwargs

    @staticmethod
    def get_none(*args, **kwargs):
        return None

    def assertEqualInLua(self, a, b):
        lua_type_a = self.lupa.lua_type(a)
        lua_type_b = self.lupa.lua_type(b)
        if lua_type_a and lua_type_b and lua_type_a == lua_type_b:
            return self.lua.eval('function(a, b) return a == b end')(a, b)
        return self.assertEqual(a, b)

    def assertResult(self, txt, args, kwargs):
        lua_func = self.lua.eval('function (f) return f(%s) end' % txt)

        # FIXME: lupa._LuaObject.__eq__ might make this function simpler

        obtained_args = lua_func(self.get_args)
        self.assertEqual(len(obtained_args), len(args))
        for a, b in zip(obtained_args, args):
            self.assertEqualInLua(a, b)

        obtained_kwargs = lua_func(self.get_kwargs)
        self.assertEqual(len(obtained_kwargs), len(kwargs))
        for key in kwargs:
            self.assertEqualInLua(obtained_kwargs[key], kwargs[key])

    def assertIncorrect(self, txt, error=TypeError, regex=''):
        lua_func = self.lua.eval('function (f) return f(%s) end' % txt)
        self.assertRaisesRegex(error, regex, lua_func, self.get_none)

    def test_no_table(self):
        self.assertIncorrect('python.args()', error=self.lupa.LuaError)

    def test_no_args(self):
        self.assertResult('python.args{}', (), {})

    def test_all_types(self):
        # Positional arguments
        args = self.lua.eval('''
        {
            42,
            false,
            "spam",
            function() end,
            coroutine.create(function() end),
            {1, 2, 3},
            python.none,
        }
        ''')
        self.lua.globals()['args'] = args
        self.assertResult('python.args(args)', tuple(args[i+1] for i in range(len(args))), {})

        # Keyword arguments
        kwargs = self.lua.table()
        self.lua.globals()['kwargs'] = kwargs
        self.lua.execute('''
            for _, v in ipairs(args) do
                kwargs[type(v)] = v
            end
        ''')
        self.assertResult('python.args(kwargs)', (), dict(kwargs.items()))

        # Invalid parameter to python.args
        for objtype in kwargs:
            if objtype != 'table':
                self.assertIncorrect('python.args(kwargs["%s"])' % objtype,
<<<<<<< HEAD
                        error=lupa.LuaError, regex="bad argument #1 to 'args'")

=======
                        error=self.lupa.LuaError, regex="bad argument #1 to 'args'")
        
>>>>>>> f63d7f88
        # Invalid table keys
        self.assertIncorrect('python.args{[0] = true}', error=IndexError, regex='table index out of range')
        self.assertIncorrect('python.args{[2] = true}', error=IndexError, regex='table index out of range')
        self.assertIncorrect('python.args{[3.14] = true}', regex='table key is neither an integer nor a string')
        for objtype in kwargs:
            if objtype not in {'number', 'string'}:
                self.assertIncorrect('python.args{[kwargs["%s"]] = true}' % objtype,
                        regex='table key is neither an integer nor a string')

    def test_kwargs_merge(self):
        self.assertResult('python.args{1, a=1}, python.args{2}, python.args{}, python.args{b=2}', (1, 2), dict(a=1, b=2))

    def test_kwargs_merge_conflict(self):
        self.assertIncorrect('python.args{a=1}, python.args{a=2}', regex='multiple values')


class PythonArgumentsInLuaMethodsTest(PythonArgumentsInLuaTest):

    def get_args(self, *args, **kwargs):
        return args

    def get_kwargs(self, *args, **kwargs):
        return kwargs

    def get_none(self, *args, **kwargs):
        return None

    def test_self_arg(self):
        self.lua.globals()['self'] = self
        self.assertResult('python.args{self}', (), {})
        self.assertResult('python.args{self, 1, a=2}', (1, ), dict(a=2))
        self.assertIncorrect('python.args{self=self}', regex='multiple values')
        self.assertIncorrect('python.args{self, self=self}', regex='multiple values')


################################################################################
# tests for table access error

class TestTableAccessError(SetupLuaRuntimeMixin, LupaTestCase):
    def test_error_index_metamethod(self):
        self.lua.execute('''
        t = {}
        called = 0
        setmetatable(t, {__index = function()
            called = called + 1
            error('my error message')
        end})
        ''')
        lua_t = self.lua.eval('t')
        self.assertRaisesRegex(self.lupa.LuaError, 'my error message', lambda t, k: t[k], lua_t, 'k')
        self.assertEqual(self.lua.eval('called'), 1)


################################################################################
# tests for handling overflow

class TestOverflowMixin(SetupLuaRuntimeMixin):
    def setUp(self):
        super(TestOverflowMixin, self).setUp()

        self.maxinteger = self.lupa.LUA_MAXINTEGER  # maximum value for Lua integer
        self.mininteger = self.lupa.LUA_MININTEGER  # minimum value for Lua integer
        self.biginteger = (self.maxinteger + 1) << 1  # value too big to fit in a Lua integer
        self.maxfloat = sys.float_info.max  # maximum value for Python float
        self.bigfloat = int(self.maxfloat) * 2  # value too big to fit in Python float

        assert self.biginteger <= self.maxfloat, "%d can't be cast to float" % self.biginteger

        self.lua_type = self.lua.eval('type')
        self.lua_math_type = self.lua.eval('math.type')

    def tearDown(self):
        self.lua_type = None
        self.lua_math_type = None
        super(TestOverflowMixin, self).tearDown()

    def test_no_overflow(self):
        self.assertMathType(0, 'integer')
        self.assertMathType(10, 'integer')
        self.assertMathType(-10, 'integer')
        self.assertMathType(self.maxinteger, 'integer')
        self.assertMathType(self.mininteger, 'integer')
        self.assertMathType(0.0, 'float')
        self.assertMathType(-0.0, 'float')
        self.assertMathType(10.0, 'float')
        self.assertMathType(-10.0, 'float')
        self.assertMathType(3.14, 'float')
        self.assertMathType(-3.14, 'float')
        self.assertMathType(self.maxfloat, 'float')
        self.assertMathType(-self.maxfloat, 'float')

    def assertMathType(self, number, math_type):
        self.assertEqual(self.lua_type(number), 'number')
        if self.lua_math_type is not None:
            self.assertEqual(self.lua_math_type(number), math_type)


class TestOverflowWithoutHandler(TestOverflowMixin, LupaTestCase):
    lua_runtime_kwargs = dict(overflow_handler=None)

    def test_overflow(self):
        self.assertRaises(OverflowError, self.assertMathType, self.biginteger, 'integer')
        self.assertRaises(OverflowError, self.assertMathType, int(self.maxfloat), 'integer')
        self.assertRaises(OverflowError, self.assertMathType, self.bigfloat, 'integer')


class TestOverflowWithFloatHandler(TestOverflowMixin, LupaTestCase):
    lua_runtime_kwargs = dict(overflow_handler=float)

    def test_overflow(self):
        self.assertMathType(self.biginteger, 'float')
        self.assertMathType(int(self.maxfloat), 'float')
        self.assertRaises(OverflowError, self.assertMathType, self.bigfloat, 'float')


class TestOverflowWithObjectHandler(TestOverflowMixin, LupaTestCase):
    def test_overflow(self):
        self.lua.execute('python.set_overflow_handler(function(o) return o end)')
        self.assertEqual(self.lua.eval('type')(self.biginteger), 'userdata')


class TestFloatOverflowHandlerInLua(TestOverflowMixin, LupaTestCase):
    def test_overflow(self):
        self.lua.execute('python.set_overflow_handler(python.builtins.float)')
        self.assertMathType(self.biginteger, 'float')
        self.assertMathType(int(self.maxfloat), 'float')
        self.assertRaises(OverflowError, self.assertMathType, self.bigfloat, 'float')


class TestBadOverflowHandlerInPython(LupaTestCase):
    def test_error(self):
        self.assertRaises(ValueError, self.lupa.LuaRuntime, overflow_handler=123)


class TestBadOverflowHandlerInLua(SetupLuaRuntimeMixin, LupaTestCase):
    def _test_set_overflow_handler(self, overflow_handler_code):
        self.assertRaises(self.lupa.LuaError, self.lua.execute, 'python.set_overflow_handler(%s)' % overflow_handler_code)

    def test_number(self):
        self._test_set_overflow_handler('123')

    def test_table(self):
        self._test_set_overflow_handler('{}')

    def test_boolean(self):
        self._test_set_overflow_handler('true')
        self._test_set_overflow_handler('false')

    def test_string(self):
        self._test_set_overflow_handler('"abc"')

    def test_thread(self):
        self._test_set_overflow_handler('coroutine.create(function() end)')


class TestOverflowHandlerOverwrite(TestOverflowMixin, LupaTestCase):
    lua_runtime_kwargs = dict(overflow_handler=float)

    def test_overwrite_in_lua(self):
        self.lua.execute('python.set_overflow_handler(nil)')
        self.assertRaises(OverflowError, self.assertMathType, self.biginteger, 'integer')
        self.assertRaises(OverflowError, self.assertMathType, int(self.maxfloat), 'integer')
        self.assertRaises(OverflowError, self.assertMathType, self.bigfloat, 'integer')
        self.lua.set_overflow_handler(float)
        self.assertMathType(self.biginteger, 'float')
        self.assertMathType(int(self.maxfloat), 'float')
        self.assertRaises(OverflowError, self.assertMathType, self.bigfloat, 'float')

    def test_overwrite_in_python(self):
        self.lua.set_overflow_handler(None)
        self.assertRaises(OverflowError, self.assertMathType, self.biginteger, 'integer')
        self.assertRaises(OverflowError, self.assertMathType, int(self.maxfloat), 'integer')
        self.assertRaises(OverflowError, self.assertMathType, self.bigfloat, 'integer')
        self.lua.execute('python.set_overflow_handler(function(o) return python.builtins.float(o) end)')
        self.assertMathType(self.biginteger, 'float')
        self.assertMathType(int(self.maxfloat), 'float')
        self.assertRaises(OverflowError, self.assertMathType, self.bigfloat, 'float')


################################################################################
# tests for missing reference

class TestMissingReference(SetupLuaRuntimeMixin, LupaTestCase):
    def setUp(self):
        super(TestMissingReference, self).setUp()
        self.testmissingref = self.lua.eval('''
        function(obj, f)
            local t
            if newproxy then
                local p = newproxy(true)
                t = getmetatable(p)
                t.obj = obj
                t.__gc = function(p_) t = getmetatable(p_) end
            else
                t = { obj = obj }
                setmetatable(t, {__gc = function(t_) t = t_ end})
            end
            obj = nil
            t = nil
            collectgarbage()
            assert(t ~= nil)
            assert(t.obj ~= nil)
            local ok, ret = pcall(f, t.obj)
            assert(not ok)
            assert(tostring(ret):find("deleted python object"))
        end
        ''')

    def tearDown(self):
        self.testmissingref = None
        super(TestMissingReference, self).tearDown()

    def test_fallbacks(self):
        class X():
            def __call__(self, *args):
                return None

        def assign(var):
            var = None

        self.testmissingref({}, lambda o: str(o))                            # __tostring
        self.testmissingref({}, lambda o: o[1])                              # __index
        self.testmissingref({}, lambda o: self.lupa.as_itemgetter(o)[1])          # __index (itemgetter)
        self.testmissingref({}, lambda o: self.lupa.as_attrgetter(o).items)       # __index (attrgetter)
        self.testmissingref({}, lambda o: assign(o[1]))                      # __newindex
        self.testmissingref({}, lambda o: assign(self.lupa.as_itemgetter(o)[1]))  # __newindex (itemgetter)
        self.testmissingref(X(), lambda o: assign(self.lupa.as_attrgetter(o).a))  # __newindex (attrgetter)
        self.testmissingref(X(), lambda o: o())                              # __call

    def test_functions(self):
        self.testmissingref({}, print)              # reflection
        self.testmissingref({}, iter)               # iteration
        self.testmissingref({}, enumerate)          # enumerate
        self.testmissingref({}, self.lupa.as_itemgetter) # item getter protocol
        self.testmissingref({}, self.lupa.as_attrgetter) # attribute getter protocol


################################################################################
# test Lua object __str__ method

class TestLuaObjectString(SetupLuaRuntimeMixin, LupaTestCase):
    def test_normal_string(self):
        self.assertIn('Lua table', str(self.lua.eval('{}')))
        self.assertIn('Lua function', str(self.lua.eval('print')))
        self.assertIn('Lua thread', str(self.lua.execute('local t = coroutine.create(function() end); coroutine.resume(t); return t')))

    def test_bad_tostring(self):
        self.assertRaisesRegex(TypeError, '__tostring returned non-string object',
                str, self.lua.eval('setmetatable({}, {__tostring = function() end})'))

    def test_tostring_err(self):
        self.assertRaises(self.lupa.LuaError, str, self.lua.eval('setmetatable({}, {__tostring = function() error() end})'))



################################################################################
# Load tests for different Lua version modules

def load_tests(loader, standard_tests, pattern):
    return lupa.tests.build_suite_for_modules(loader, globals())


if __name__ == '__main__':
    def print_version():
        version = lupa.LuaRuntime().lua_implementation
        print('Running Lupa %s tests against %s.' % (lupa.__version__, version))

    print_version()
    unittest.main()<|MERGE_RESOLUTION|>--- conflicted
+++ resolved
@@ -2807,13 +2807,8 @@
         for objtype in kwargs:
             if objtype != 'table':
                 self.assertIncorrect('python.args(kwargs["%s"])' % objtype,
-<<<<<<< HEAD
-                        error=lupa.LuaError, regex="bad argument #1 to 'args'")
-
-=======
                         error=self.lupa.LuaError, regex="bad argument #1 to 'args'")
         
->>>>>>> f63d7f88
         # Invalid table keys
         self.assertIncorrect('python.args{[0] = true}', error=IndexError, regex='table index out of range')
         self.assertIncorrect('python.args{[2] = true}', error=IndexError, regex='table index out of range')
@@ -2822,7 +2817,7 @@
             if objtype not in {'number', 'string'}:
                 self.assertIncorrect('python.args{[kwargs["%s"]] = true}' % objtype,
                         regex='table key is neither an integer nor a string')
-
+ 
     def test_kwargs_merge(self):
         self.assertResult('python.args{1, a=1}, python.args{2}, python.args{}, python.args{b=2}', (1, 2), dict(a=1, b=2))
 
