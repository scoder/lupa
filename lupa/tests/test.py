--- conflicted
+++ resolved
@@ -2621,7 +2621,6 @@
 
 
 ################################################################################
-<<<<<<< HEAD
 # tests for table access error
 
 class TestTableAccessError(SetupLuaRuntimeMixin, unittest.TestCase):
@@ -2642,7 +2641,9 @@
         ''')
         lua_t = self.lua.eval('t')
         self.assertRaises(lupa.LuaError, lambda t, k: t[k], lua_t, 'k')
-=======
+
+
+################################################################################
 # tests for missing reference
 
 class TestMissingReference(SetupLuaRuntimeMixin, unittest.TestCase):
@@ -2700,7 +2701,6 @@
         self.testmissingref({}, lupa.as_itemgetter) # item getter protocol
         self.testmissingref({}, lupa.as_attrgetter) # attribute getter protocol
 
->>>>>>> 6a2934b7
 
 if __name__ == '__main__':
     def print_version():
