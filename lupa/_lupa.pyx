# cython: embedsignature=True, binding=True, language_level=3str

"""
A fast Python wrapper around Lua and LuaJIT2.
"""

from __future__ import absolute_import

cimport cython

from libc.string cimport strlen, strchr
from . cimport luaapi as lua
from .luaapi cimport lua_State

cimport cpython.ref
cimport cpython.tuple
cimport cpython.float
cimport cpython.long
from cpython.ref cimport PyObject
from cpython.method cimport (
    PyMethod_Check, PyMethod_GET_SELF, PyMethod_GET_FUNCTION)
from cpython.bytes cimport PyBytes_FromFormat

#from libc.stdint cimport uintptr_t
cdef extern from *:
    """
    #if PY_VERSION_HEX < 0x03040000 && defined(_MSC_VER)
        #ifndef _MSC_STDINT_H_
            #ifdef _WIN64 // [
               typedef unsigned __int64  uintptr_t;
            #else // _WIN64 ][
               typedef _W64 unsigned int uintptr_t;
            #endif // _WIN64 ]
        #endif
    #else
        #include <stdint.h>
    #endif
    """
    ctypedef size_t uintptr_t
    cdef const Py_ssize_t PY_SSIZE_T_MAX
    cdef const char CHAR_MIN, CHAR_MAX
    cdef const short SHRT_MIN, SHRT_MAX
    cdef const int INT_MIN, INT_MAX
    cdef const long LONG_MIN, LONG_MAX
    cdef const long long PY_LLONG_MIN, PY_LLONG_MAX

cdef object exc_info
from sys import exc_info

cdef object Mapping
cdef object Sequence
try:
    from collections.abc import Mapping, Sequence
except ImportError:
    from collections import Mapping, Sequence  # Py2

cdef object wraps
from functools import wraps


__all__ = ['LUA_VERSION', 'LUA_MAXINTEGER', 'LUA_MININTEGER',
            'LuaRuntime', 'LuaError', 'LuaSyntaxError',
           'as_itemgetter', 'as_attrgetter', 'lua_type',
           'unpacks_lua_table', 'unpacks_lua_table_method']

cdef object builtins
try:
    import __builtin__ as builtins
except ImportError:
    import builtins

DEF POBJECT = b"POBJECT" # as used by LunaticPython
DEF LUPAOFH = b"LUPA_NUMBER_OVERFLOW_CALLBACK_FUNCTION"
DEF PYREFST = b"LUPA_PYTHON_REFERENCES_TABLE"

cdef extern from *:
    """
    #define IS_PY2 (PY_MAJOR_VERSION == 2)
    """
    int IS_PY2

cdef enum WrappedObjectFlags:
    # flags that determine the behaviour of a wrapped object:
    OBJ_AS_INDEX = 1 # prefers the getitem protocol (over getattr)
    OBJ_UNPACK_TUPLE = 2 # unpacks into separate values if it is a tuple
    OBJ_ENUMERATOR = 4 # iteration uses native enumerate() implementation

cdef struct py_object:
    PyObject* obj
    PyObject* runtime
    int type_flags  # or-ed set of WrappedObjectFlags


include "lock.pxi"


cdef int _LUA_VERSION = lua.read_lua_version(NULL)
LUA_VERSION = (_LUA_VERSION // 100, _LUA_VERSION % 100)


if lua.LUA_MAXINTEGER > 0:
    LUA_MININTEGER, LUA_MAXINTEGER = (lua.LUA_MININTEGER, lua.LUA_MAXINTEGER)
elif sizeof(lua.lua_Integer) >= sizeof(long long):  # probably not larger
    LUA_MININTEGER, LUA_MAXINTEGER = (PY_LLONG_MIN, PY_LLONG_MAX)
elif sizeof(lua.lua_Integer) >= sizeof(long):
    LUA_MININTEGER, LUA_MAXINTEGER = (LONG_MIN, LONG_MAX)
elif sizeof(lua.lua_Integer) >= sizeof(int):
    LUA_MININTEGER, LUA_MAXINTEGER = (INT_MIN, INT_MAX)
elif sizeof(lua.lua_Integer) >= sizeof(short):
    LUA_MININTEGER, LUA_MAXINTEGER = (SHRT_MIN, SHRT_MAX)
else:  # probably not smaller
    LUA_MININTEGER, LUA_MAXINTEGER = (CHAR_MIN, CHAR_MAX)


class LuaError(Exception):
    """Base class for errors in the Lua runtime.
    """


class LuaSyntaxError(LuaError):
    """Syntax error in Lua code.
    """


def lua_type(obj):
    """
    Return the Lua type name of a wrapped object as string, as provided
    by Lua's type() function.

    For non-wrapper objects (i.e. normal Python objects), returns None.
    """
    if not isinstance(obj, _LuaObject):
        return None
    lua_object = <_LuaObject>obj
    assert lua_object._runtime is not None
    assert lua_object._runtime._state is not NULL
    lock_runtime(lua_object._runtime)
    L = lua_object._state
    old_top = lua.lua_gettop(L)
    cdef const char* lua_type_name
    try:
        check_lua_stack(L, 1)
        lua_object.push_lua_object(L)
        ltype = lua.lua_type(L, -1)
        if ltype == lua.LUA_TTABLE:
            return 'table'
        elif ltype == lua.LUA_TFUNCTION:
            return 'function'
        elif ltype == lua.LUA_TTHREAD:
            return 'thread'
        elif ltype in (lua.LUA_TUSERDATA, lua.LUA_TLIGHTUSERDATA):
            return 'userdata'
        else:
            lua_type_name = lua.lua_typename(L, ltype)
            return lua_type_name if IS_PY2 else lua_type_name.decode('ascii')
    finally:
        lua.lua_settop(L, old_top)
        unlock_runtime(lua_object._runtime)

cdef int _len_as_int(Py_ssize_t obj) except -1:
    if obj > <Py_ssize_t>LONG_MAX:
        raise OverflowError
    return <int>obj

@cython.no_gc_clear
cdef class LuaRuntime:
    """The main entry point to the Lua runtime.

    Available options:

    * ``encoding``: the string encoding, defaulting to UTF-8.  If set
      to ``None``, all string values will be returned as byte strings.
      Otherwise, they will be decoded to unicode strings on the way
      from Lua to Python and unicode strings will be encoded on the
      way to Lua.  Note that ``str()`` calls on Lua objects will
      always return a unicode object.

    * ``source_encoding``: the encoding used for Lua code, defaulting to
      the string encoding or UTF-8 if the string encoding is ``None``.

    * ``attribute_filter``: filter function for attribute access
      (get/set).  Must have the signature ``func(obj, attr_name,
      is_setting)``, where ``is_setting`` is True when the attribute
      is being set.  If provided, the function will be called for all
      Python object attributes that are being accessed from Lua code.
      Normally, it should return an attribute name that will then be
      used for the lookup.  If it wants to prevent access, it should
      raise an ``AttributeError``.  Note that Lua does not guarantee
      that the names will be strings.  (New in Lupa 0.20)

    * ``attribute_handlers``: like ``attribute_filter`` above, but
      handles the getting/setting itself rather than giving hints
      to the LuaRuntime.  This must be a 2-tuple, ``(getter, setter)``
      where ``getter`` has the signature ``func(obj, attr_name)``
      and either returns the value for ``obj.attr_name`` or raises an
      ``AttributeError``  The function ``setter`` has the signature
      ``func(obj, attr_name, value)`` and may raise an ``AttributeError``.
      The return value of the setter is unused.  (New in Lupa 1.0)

    * ``register_eval``: should Python's ``eval()`` function be available
      to Lua code as ``python.eval()``?  Note that this does not remove it
      from the builtins.  Use an ``attribute_filter`` function for that.
      (default: True)

    * ``register_builtins``: should Python's builtins be available to Lua
      code as ``python.builtins.*``?  Note that this does not prevent access
      to the globals available as special Python function attributes, for
      example.  Use an ``attribute_filter`` function for that.
      (default: True, new in Lupa 1.2)

    * ``unpack_returned_tuples``: should Python tuples be unpacked in Lua?
      If ``py_fun()`` returns ``(1, 2, 3)``, then does ``a, b, c = py_fun()``
      give ``a == 1 and b == 2 and c == 3`` or does it give
      ``a == (1,2,3), b == nil, c == nil``?  ``unpack_returned_tuples=True``
      gives the former.
      (default: False, new in Lupa 0.21)

    * ``overflow_handler``: function for handling Python integers overflowing
      Lua integers. Must have the signature ``func(obj)``. If provided, the
      function will be called when a Python integer (possibly of arbitrary
      precision type) is too large to fit in a fixed-precision Lua integer.
      Normally, it should return the now well-behaved object that can be
      converted/wrapped to a Lua type. If the object cannot be precisely
      represented in Lua, it should raise an ``OverflowError``.

    Example usage::

      >>> from lupa import LuaRuntime
      >>> lua = LuaRuntime()

      >>> lua.eval('1+1')
      2

      >>> lua_func = lua.eval('function(f, n) return f(n) end')

      >>> def py_add1(n): return n+1
      >>> lua_func(py_add1, 2)
      3
    """
    cdef lua_State *_state
    cdef FastRLock _lock
    cdef dict _pyrefs_in_lua
    cdef tuple _raised_exception
    cdef bytes _encoding
    cdef bytes _source_encoding
    cdef object _attribute_filter
    cdef object _attribute_getter
    cdef object _attribute_setter
    cdef bint _unpack_returned_tuples

    def __cinit__(self, encoding='UTF-8', source_encoding=None,
                  attribute_filter=None, attribute_handlers=None,
                  bint register_eval=True, bint unpack_returned_tuples=False,
                  bint register_builtins=True, overflow_handler=None):
        cdef lua_State* L = lua.luaL_newstate()
        if L is NULL:
            raise LuaError("Failed to initialise Lua runtime")
        self._state = L
        self._lock = FastRLock()
        self._pyrefs_in_lua = {}
        self._encoding = _asciiOrNone(encoding)
        self._source_encoding = _asciiOrNone(source_encoding) or self._encoding or b'UTF-8'
        if attribute_filter is not None and not callable(attribute_filter):
            raise ValueError("attribute_filter must be callable")
        self._attribute_filter = attribute_filter
        self._unpack_returned_tuples = unpack_returned_tuples

        if attribute_handlers:
            raise_error = False
            try:
                getter, setter = attribute_handlers
            except (ValueError, TypeError):
                raise_error = True
            else:
                if (getter is not None and not callable(getter) or
                        setter is not None and not callable(setter)):
                    raise_error = True
            if raise_error:
                raise ValueError("attribute_handlers must be a sequence of two callables")
            if attribute_filter and (getter is not None or setter is not None):
                raise ValueError("attribute_filter and attribute_handlers are mutually exclusive")
            self._attribute_getter, self._attribute_setter = getter, setter

        lua.luaL_openlibs(L)
        self.init_python_lib(register_eval, register_builtins)
        lua.lua_atpanic(L, <lua.lua_CFunction>1)

        self.set_overflow_handler(overflow_handler)

    def __dealloc__(self):
        if self._state is not NULL:
            lua.lua_close(self._state)
            self._state = NULL

    @property
    def lua_version(self):
        """
        The Lua runtime/language version as tuple, e.g. (5, 3) for Lua 5.3.
        """
        assert self._state is not NULL
        cdef int version = lua.read_lua_version(self._state)
        return (version // 100, version % 100)

    @property
    def lua_implementation(self):
        """
        The Lua implementation version string, e.g. "Lua 5.3" or "LuaJIT 2.0.1".
        May execute Lua code.
        """
        return self.eval(
            "(function () "
            "    if type(jit) == 'table' then return jit.version else return _VERSION end "
            "end)()"
        )

    @cython.final
    cdef int reraise_on_exception(self) except -1:
        if self._raised_exception is not None:
            exception = self._raised_exception
            self._raised_exception = None
            raise exception[0], exception[1], exception[2]
        return 0

    @cython.final
    cdef int store_raised_exception(self, lua_State* L, bytes lua_error_msg) except -1:
        try:
            self._raised_exception = tuple(exc_info())
            py_to_lua(self, L, self._raised_exception[1])
        except:
            lua.lua_pushlstring(L, lua_error_msg, len(lua_error_msg))
            raise
        return 0

    def eval(self, lua_code, *args):
        """Evaluate a Lua expression passed in a string.
        """
        assert self._state is not NULL
        if isinstance(lua_code, unicode):
            lua_code = (<unicode>lua_code).encode(self._source_encoding)
        return run_lua(self, b'return ' + lua_code, args)

    def execute(self, lua_code, *args):
        """Execute a Lua program passed in a string.
        """
        assert self._state is not NULL
        if isinstance(lua_code, unicode):
            lua_code = (<unicode>lua_code).encode(self._source_encoding)
        return run_lua(self, lua_code, args)

    def compile(self, lua_code):
        """Compile a Lua program into a callable Lua function.
        """
        assert self._state is not NULL
        cdef const char *err
        if isinstance(lua_code, unicode):
            lua_code = (<unicode>lua_code).encode(self._source_encoding)
        L = self._state
        lock_runtime(self)
        old_top = lua.lua_gettop(L)
        cdef size_t size
        try:
            check_lua_stack(L, 1)
            status = lua.luaL_loadbuffer(L, lua_code, len(lua_code), b'<python>')
            if status == 0:
                return py_from_lua(self, L, -1)
            else:
                err = lua.lua_tolstring(L, -1, &size)
                error = err[:size] if self._encoding is None else err[:size].decode(self._encoding)
                raise LuaSyntaxError(error)
        finally:
            lua.lua_settop(L, old_top)
            unlock_runtime(self)

    def require(self, modulename):
        """Load a Lua library into the runtime.
        """
        assert self._state is not NULL
        cdef lua_State *L = self._state
        if not isinstance(modulename, (bytes, unicode)):
            raise TypeError("modulename must be a string")
        lock_runtime(self)
        old_top = lua.lua_gettop(L)
        try:
            check_lua_stack(L, 1)
            lua.lua_getglobal(L, 'require')
            if lua.lua_isnil(L, -1):
                raise LuaError("require is not defined")
            return call_lua(self, L, (modulename,))
        finally:
            lua.lua_settop(L, old_top)
            unlock_runtime(self)

    def globals(self):
        """Return the globals defined in this Lua runtime as a Lua
        table.
        """
        assert self._state is not NULL
        cdef lua_State *L = self._state
        lock_runtime(self)
        old_top = lua.lua_gettop(L)
        try:
            check_lua_stack(L, 1)
            lua.lua_pushglobaltable(L)
            return py_from_lua(self, L, -1)
        finally:
            lua.lua_settop(L, old_top)
            unlock_runtime(self)

    def table(self, *items, **kwargs):
        """Create a new table with the provided items.  Positional
        arguments are placed in the table in order, keyword arguments
        are set as key-value pairs.
        """
        return self.table_from(items, kwargs)

    def table_from(self, *args, bint recursive=False):
        """Create a new table from Python mapping or iterable.

        table_from() accepts either a dict/mapping or an iterable with items.
        Items from dicts are set as key-value pairs; items from iterables
        are placed in the table in order.

        Nested mappings / iterables are passed to Lua as userdata
        (wrapped Python objects) if recursive is False; they are not converted to Lua tables.
        """
        assert self._state is not NULL
        cdef lua_State *L = self._state
        cdef int i = 1
        lock_runtime(self)
        old_top = lua.lua_gettop(L)
        try:
            check_lua_stack(L, 5)
            lua.lua_newtable(L)
            # FIXME: how to check for failure? and nested dict
            for obj in args:
                if isinstance(obj, dict):
                    for key, value in obj.iteritems():
                        py_to_lua(self, L, key, wrap_none=False, recursive=recursive)
                        py_to_lua(self, L, value, wrap_none=False, recursive=recursive)
                        lua.lua_rawset(L, -3)

                elif isinstance(obj, _LuaTable):
                    # Stack:                              # tbl
                    (<_LuaObject>obj).push_lua_object(L)  # tbl, obj
                    lua.lua_pushnil(L)                    # tbl, obj, nil       // iterate over obj (-2)
                    while lua.lua_next(L, -2):            # tbl, obj, k, v
                        lua.lua_pushvalue(L, -2)          # tbl, obj, k, v, k   // copy key (because
                        lua.lua_insert(L, -2)             # tbl, obj, k, k, v   // lua_next needs a key for iteration)
                        lua.lua_settable(L, -5)           # tbl, obj, k         // tbl[k] = v
                    lua.lua_pop(L, 1)                     # tbl                 // remove obj from stack

                elif isinstance(obj, Mapping):
                    for key in obj:
                        value = obj[key]
                        py_to_lua(self, L, key, False, recursive)
                        py_to_lua(self, L, value, False, recursive)
                        lua.lua_rawset(L, -3)
                else:
                    for arg in obj:
                        py_to_lua(self, L, arg, False, recursive)
                        lua.lua_rawseti(L, -2, i)
                        i += 1
            return py_from_lua(self, L, -1)
        finally:
            lua.lua_settop(L, old_top)
            unlock_runtime(self)

    def set_overflow_handler(self, overflow_handler):
        """Set the overflow handler function that is called on failures to pass large numbers to Lua.
        """
        assert self._state is not NULL
        cdef lua_State *L = self._state
        if overflow_handler is not None and not callable(overflow_handler):
            raise ValueError("overflow_handler must be callable")
        lock_runtime(self)
        old_top = lua.lua_gettop(L)
        try:
            check_lua_stack(L, 2)
            lua.lua_pushlstring(L, LUPAOFH, len(LUPAOFH)) # key
            if not py_to_lua(self, L, overflow_handler):  # key value
                raise LuaError("failed to convert overflow_handler")
            lua.lua_rawset(L, lua.LUA_REGISTRYINDEX)      #
        finally:
            lua.lua_settop(L, old_top)
            unlock_runtime(self)

    @cython.final
    cdef int register_py_object(self, bytes cname, bytes pyname, object obj) except -1:
        """Register Python object 'obj' in the registry with cname and
        in the library on top of the stack with pyname
        Preconditions:
            runtime must be locked
        """
        cdef lua_State *L = self._state
        old_top = lua.lua_gettop(L)
        try:
            check_lua_stack(L, 4)                       # tbl
            lua.lua_pushlstring(L, cname, len(cname))   # tbl cname
            py_to_lua_custom(self, L, obj, 0)           # tbl cname obj
            lua.lua_pushlstring(L, pyname, len(pyname)) # tbl cname obj pyname
            lua.lua_pushvalue(L, -2)                    # tbl cname obj pyname obj
            lua.lua_rawset(L, -5)                       # tbl cname obj
            lua.lua_rawset(L, lua.LUA_REGISTRYINDEX)    # tbl
            return 0
        finally:
            lua.lua_settop(L, old_top)

    @cython.final
    cdef int init_python_lib(self, bint register_eval, bint register_builtins) except -1:
        cdef lua_State *L = self._state

        # create 'python' lib
        luaL_openlib(L, "python", py_lib, 0)       # lib
        lua.lua_pushlightuserdata(L, <void*>self)  # lib udata
        lua.lua_pushcclosure(L, py_args, 1)        # lib function
        lua.lua_setfield(L, -2, "args")            # lib

        # register our own object metatable
        lua.luaL_newmetatable(L, POBJECT)          # lib metatbl
        luaL_openlib(L, NULL, py_object_lib, 0)
        lua.lua_pop(L, 1)                          # lib

        # create and store the python references table
        lua.lua_newtable(L)                                  # lib tbl
        lua.lua_createtable(L, 0, 1)                         # lib tbl metatbl
        lua.lua_pushlstring(L, "v", 1)                       # lib tbl metatbl "v"
        lua.lua_setfield(L, -2, "__mode")                    # lib tbl metatbl
        lua.lua_setmetatable(L, -2)                          # lib tbl
        lua.lua_setfield(L, lua.LUA_REGISTRYINDEX, PYREFST)  # lib 

        # register global names in the module
        self.register_py_object(b'Py_None',  b'none', None)
        if register_eval:
            self.register_py_object(b'eval',     b'eval', eval)
        if register_builtins:
            self.register_py_object(b'builtins', b'builtins', builtins)

        # pop 'python' lib
        lua.lua_pop(L, 1)

        return 0  # nothing left to return on the stack


################################################################################
# decorators for calling Python functions with keyword (named) arguments
# from Lua scripts

def unpacks_lua_table(func):
    """
    A decorator to make the decorated function receive kwargs
    when it is called from Lua with a single Lua table argument.

    Python functions wrapped in this decorator can be called from Lua code
    as ``func(foo, bar)``, ``func{foo=foo, bar=bar}`` and ``func{foo, bar=bar}``.

    See also: http://lua-users.org/wiki/NamedParameters

    WARNING: avoid using this decorator for functions where the
    first argument can be a Lua table.

    WARNING: be careful with ``nil`` values.  Depending on the context,
    passing ``nil`` as a parameter can mean either "omit a parameter"
    or "pass None".  This even depends on the Lua version.  It is
    possible to use ``python.none`` instead of ``nil`` to pass None values
    robustly.
    """
    @wraps(func)
    def wrapper(*args):
        args, kwargs = _fix_args_kwargs(args)
        return func(*args, **kwargs)
    return wrapper


def unpacks_lua_table_method(meth):
    """
    This is :func:`unpacks_lua_table` for methods
    (i.e. it knows about the 'self' argument).
    """
    @wraps(meth)
    def wrapper(self, *args):
        args, kwargs = _fix_args_kwargs(args)
        return meth(self, *args, **kwargs)
    return wrapper


cdef int check_lua_stack(lua_State* L, int extra) except -1:
    """Wrapper around lua_checkstack.
    On failure, a MemoryError is raised.
    """
    assert extra >= 0
    if not lua.lua_checkstack(L, extra):
        raise MemoryError
    return 0


cdef int get_object_length_from_lua(lua_State* L) nogil:
    cdef size_t length = lua.lua_objlen(L, lua.lua_upvalueindex(1))
    lua.lua_pushlightuserdata(L, <void*>length)
    return 1


cdef Py_ssize_t get_object_length(LuaRuntime runtime, lua_State* L, int index) except -1:
    """Obtains the length of the object at the given valid index.
    Preconditions:
        runtime must be locked
        index must be valid
    Exceptions:
        LuaError if Lua raises an error
        OverflowError if length doesn't fit in a Py_ssize_t
    """
    cdef int result
    cdef size_t length
    check_lua_stack(L, 1)
    lua.lua_pushvalue(L, index)                             # value
    lua.lua_pushcclosure(L, get_object_length_from_lua, 1)  # closure
    result = lua.lua_pcall(L, 0, 1, 0)
    if result:                                              # err
        raise_lua_error(runtime, L, result)                 #
    length = <size_t>lua.lua_touserdata(L, -1)              # length
    lua.lua_pop(L, 1)                                       #
    if length > <size_t> PY_SSIZE_T_MAX:
        raise OverflowError(f"Size too large to represent: {length}")
    return <Py_ssize_t>length


cdef tuple unpack_lua_table(LuaRuntime runtime, lua_State* L):
    """Unpacks the table at the top of the stack into a tuple of positional arguments
    and a dictionary of keyword arguments.
    Preconditions:
        runtime must be locked
    """
    assert runtime is not None
    cdef tuple args
    cdef dict kwargs = {}
    cdef bytes source_encoding = runtime._source_encoding
    cdef int old_top
    cdef Py_ssize_t index, length
    check_lua_stack(L, 2)
    old_top = lua.lua_gettop(L)
    try:
        length = get_object_length(runtime, L, -1)
        args = cpython.tuple.PyTuple_New(length)
        lua.lua_pushnil(L)            # nil (first key)
        while lua.lua_next(L, -2):    # key value
            key = py_from_lua(runtime, L, -2)
            value = py_from_lua(runtime, L, -1)
            if isinstance(key, (int, long)) and not isinstance(key, bool):
                index = <Py_ssize_t>key
                if index < 1 or index > length:
                    raise IndexError("table index out of range")
                cpython.ref.Py_INCREF(value)
                cpython.tuple.PyTuple_SET_ITEM(args, index-1, value)
            elif isinstance(key, bytes):
                if IS_PY2:
                    kwargs[key] = value
                else:
                    kwargs[(<bytes>key).decode(source_encoding)] = value
            elif isinstance(key, unicode):
                kwargs[key] = value
            else:
                raise TypeError("table key is neither an integer nor a string")
            lua.lua_pop(L, 1)         # key
    finally:
        lua.lua_settop(L, old_top)
    return args, kwargs


cdef tuple _fix_args_kwargs(tuple args):
    """
    Extract named arguments from args passed to a Python function by Lua
    script. Arguments are processed only if a single argument is passed and
    it is a table.
    """
    if len(args) != 1:
        return args, {}

    arg = args[0]
    if not isinstance(arg, _LuaTable):
        return args, {}

    cdef _LuaTable table = <_LuaTable>arg
    assert table._runtime is not None
    assert table._runtime._state is not NULL
    cdef LuaRuntime runtime = table._runtime
    cdef lua_State* L = table._state
    lock_runtime(runtime)
    old_top = lua.lua_gettop(L)
    try:
        check_lua_stack(L, 1)
        table.push_lua_object(L)
        return unpack_lua_table(runtime, L)
    finally:
        lua.lua_settop(L, old_top)
        unlock_runtime(runtime)


################################################################################
# fast, re-entrant runtime locking

cdef inline bint lock_runtime(LuaRuntime runtime) with gil:
    return lock_lock(runtime._lock, pythread.PyThread_get_thread_ident(), True)

cdef inline void unlock_runtime(LuaRuntime runtime) nogil:
    unlock_lock(runtime._lock)


################################################################################
# Lua object wrappers

@cython.internal
@cython.no_gc_clear
@cython.freelist(16)
cdef class _LuaObject:
    """A wrapper around a Lua object such as a table or function.
    """
    cdef LuaRuntime _runtime
    cdef lua_State* _state
    cdef int _ref

    def __cinit__(self):
        self._ref = lua.LUA_NOREF

    def __init__(self):
        raise TypeError("Type cannot be instantiated manually")

    def __dealloc__(self):
        if self._runtime is None:
            return
        cdef lua_State* L = self._state
        if L is not NULL and self._ref != lua.LUA_NOREF:
            locked = lock_runtime(self._runtime)
            lua.luaL_unref(L, lua.LUA_REGISTRYINDEX, self._ref)
            self._ref = lua.LUA_NOREF
            runtime = self._runtime
            self._runtime = None
            if locked:
                unlock_runtime(runtime)

    @cython.final
    cdef inline int push_lua_object(self, lua_State* L) except -1:
        """Pushes Lua object onto the stack
        Preconditions:
            1 extra slot in the Lua stack
            LuaRuntime is locked
        Postconditions:
            Lua object (not nil) is pushed onto of the stack
        """
        if self._ref == lua.LUA_NOREF:
            raise LuaError("lost reference")
        lua.lua_rawgeti(L, lua.LUA_REGISTRYINDEX, self._ref)
        if lua.lua_isnil(L, -1):
            lua.lua_pop(L, 1)
            raise LuaError("lost reference")
        return 1

    def __call__(self, *args):
        assert self._runtime is not None
        cdef lua_State* L = self._state
        if not lock_runtime(self._runtime):
            raise RuntimeError("failed to acquire thread lock")
        try:
            lua.lua_settop(L, 0)
            self.push_lua_object(L)
            return call_lua(self._runtime, L, args)
        finally:
            lua.lua_settop(L, 0)
            unlock_runtime(self._runtime)

    def __len__(self):
        return self._len()

    @cython.final
    cdef Py_ssize_t _len(self) except -1:
        assert self._runtime is not None
        cdef lua_State* L = self._state
        lock_runtime(self._runtime)
        old_top = lua.lua_gettop(L)
        try:
            check_lua_stack(L, 1)
            self.push_lua_object(L)
            return get_object_length(self._runtime, L, -1)
        finally:
            lua.lua_settop(L, old_top)
            unlock_runtime(self._runtime)

    def __nonzero__(self):
        return True

    def __iter__(self):
        # if not provided, iteration will try item access and call into Lua
        raise TypeError("iteration is only supported for tables")

    def __repr__(self):
        assert self._runtime is not None
        cdef lua_State* L = self._state
        cdef bytes encoding = self._runtime._encoding or b'UTF-8'
        lock_runtime(self._runtime)
        old_top = lua.lua_gettop(L)
        try:
            check_lua_stack(L, 1)
            self.push_lua_object(L)
            return lua_object_repr(L, encoding)
        finally:
            lua.lua_settop(L, old_top)
            unlock_runtime(self._runtime)

    def __str__(self):
        assert self._runtime is not None
        cdef lua_State* L = self._state
        cdef const char *string
        cdef size_t size = 0
        cdef bytes encoding = self._runtime._encoding or b'UTF-8'
        lock_runtime(self._runtime)
        old_top = lua.lua_gettop(L)
        try:
            check_lua_stack(L, 2)
            self.push_lua_object(L)                         # obj
            if lua.luaL_getmetafield(L, -1, "__tostring"):  # obj tostr
                lua.lua_insert(L, -2)                       # tostr obj
                status = lua.lua_pcall(L, 1, 1, 0)
                if status == 0:                             # str
                    string = lua.lua_tolstring(L, -1, &size)
                    if string is NULL:
                        raise TypeError("__tostring returned non-string object")
                    try:
                        return string[:size].decode(encoding)
                    except UnicodeDecodeError:
                        return string[:size].decode('ISO-8859-1')
                else:
                    raise_lua_error(self._runtime, L, status)
            else:
                return lua_object_repr(L, encoding)
        finally:
            lua.lua_settop(L, old_top)
            unlock_runtime(self._runtime)

    def __getattr__(self, name):
        assert self._runtime is not None
        if isinstance(name, unicode):
            if (<unicode>name).startswith(u'__') and (<unicode>name).endswith(u'__'):
                return object.__getattr__(self, name)
            name = (<unicode>name).encode(self._runtime._source_encoding)
        elif isinstance(name, bytes):
            if (<bytes>name).startswith(b'__') and (<bytes>name).endswith(b'__'):
                return object.__getattr__(self, name)
        return self._getitem(name, is_attr_access=True)

    def __getitem__(self, index_or_name):
        return self._getitem(index_or_name, is_attr_access=False)

    @cython.final
    cdef _getitem(self, name, bint is_attr_access):
        assert self._runtime is not None
        cdef lua_State* L = self._state
        lock_runtime(self._runtime)
        old_top = lua.lua_gettop(L)
        try:
            check_lua_stack(L, 3)
            lua.lua_pushcfunction(L, get_from_lua_table)                               # func
            self.push_lua_object(L)                                                    # func obj
            lua_type = lua.lua_type(L, -1)
            if lua_type == lua.LUA_TFUNCTION or lua_type == lua.LUA_TTHREAD:
                raise (AttributeError if is_attr_access else TypeError)(
                    "item/attribute access not supported on functions")
            # table[nil] fails, so map None -> python.none for Lua tables
            py_to_lua(self._runtime, L, name, wrap_none=(lua_type == lua.LUA_TTABLE))  # func obj key
            return execute_lua_call(self._runtime, L, 2)                               # obj[key]
        finally:
            lua.lua_settop(L, old_top)                                                 #
            unlock_runtime(self._runtime)


cdef _LuaObject new_lua_object(LuaRuntime runtime, lua_State* L, int n):
    cdef _LuaObject obj = _LuaObject.__new__(_LuaObject)
    init_lua_object(obj, runtime, L, n)
    return obj

cdef void init_lua_object(_LuaObject obj, LuaRuntime runtime, lua_State* L, int n):
    obj._runtime = runtime
    obj._state = L
    lua.lua_pushvalue(L, n)
    obj._ref = lua.luaL_ref(L, lua.LUA_REGISTRYINDEX)

cdef object lua_object_repr(lua_State* L, bytes encoding):
    cdef bytes py_bytes
    lua_type = lua.lua_type(L, -1)
    if lua_type in (lua.LUA_TTABLE, lua.LUA_TFUNCTION):
        ptr = <void*>lua.lua_topointer(L, -1)
    elif lua_type in (lua.LUA_TUSERDATA, lua.LUA_TLIGHTUSERDATA):
        ptr = <void*>lua.lua_touserdata(L, -1)
    elif lua_type == lua.LUA_TTHREAD:
        ptr = <void*>lua.lua_tothread(L, -1)
    else:
        ptr = NULL
    if ptr:
        py_bytes = PyBytes_FromFormat(
            "<Lua %s at %p>", lua.lua_typename(L, lua_type), ptr)
    else:
        py_bytes = PyBytes_FromFormat(
            "<Lua %s>", lua.lua_typename(L, lua_type))
    try:
        return py_bytes.decode(encoding)
    except UnicodeDecodeError:
        # safe 'decode'
        return py_bytes.decode('ISO-8859-1')


@cython.final
@cython.internal
@cython.no_gc_clear
cdef class _LuaTable(_LuaObject):
    def __iter__(self):
        return _LuaIter(self, KEYS)

    def keys(self):
        """Returns an iterator over the keys of a table that this
        object represents.  Same as iter(obj).
        """
        return _LuaIter(self, KEYS)

    def values(self):
        """Returns an iterator over the values of a table that this
        object represents.
        """
        return _LuaIter(self, VALUES)

    def items(self):
        """Returns an iterator over the key-value pairs of a table
        that this object represents.
        """
        return _LuaIter(self, ITEMS)

    def __setattr__(self, name, value):
        assert self._runtime is not None
        if isinstance(name, unicode):
            if (<unicode>name).startswith(u'__') and (<unicode>name).endswith(u'__'):
                object.__setattr__(self, name, value)
                return
            name = (<unicode>name).encode(self._runtime._source_encoding)
        elif isinstance(name, bytes) and (<bytes>name).startswith(b'__') and (<bytes>name).endswith(b'__'):
            object.__setattr__(self, name, value)
            return
        self._setitem(name, value)

    def __setitem__(self, index_or_name, value):
        self._setitem(index_or_name, value)

    @cython.final
    cdef int _setitem(self, name, value) except -1:
        assert self._runtime is not None
        cdef lua_State* L = self._state
        lock_runtime(self._runtime)
        old_top = lua.lua_gettop(L)
        try:
            check_lua_stack(L, 3)
            self.push_lua_object(L)
            # table[nil] fails, so map None -> python.none for Lua tables
            py_to_lua(self._runtime, L, name, wrap_none=True)
            py_to_lua(self._runtime, L, value)
            lua.lua_settable(L, -3)
        finally:
            lua.lua_settop(L, old_top)
            unlock_runtime(self._runtime)
        return 0

    def __delattr__(self, item):
        assert self._runtime is not None
        if isinstance(item, unicode):
            if (<unicode>item).startswith(u'__') and (<unicode>item).endswith(u'__'):
                object.__delattr__(self, item)
                return
            item = (<unicode>item).encode(self._runtime._source_encoding)
        elif isinstance(item, bytes) and (<bytes>item).startswith(b'__') and (<bytes>item).endswith(b'__'):
            object.__delattr__(self, item)
            return
        self._delitem(item)

    def __delitem__(self, key):
        self._delitem(key)

    @cython.final
    cdef _delitem(self, name):
        assert self._runtime is not None
        cdef lua_State* L = self._state
        lock_runtime(self._runtime)
        old_top = lua.lua_gettop(L)
        try:
            check_lua_stack(L, 3)
            self.push_lua_object(L)
            py_to_lua(self._runtime, L, name, wrap_none=True)
            lua.lua_pushnil(L)
            lua.lua_settable(L, -3)
        finally:
            lua.lua_settop(L, old_top)
            unlock_runtime(self._runtime)


cdef _LuaTable new_lua_table(LuaRuntime runtime, lua_State* L, int n):
    cdef _LuaTable obj = _LuaTable.__new__(_LuaTable)
    init_lua_object(obj, runtime, L, n)
    return obj


@cython.internal
@cython.no_gc_clear
cdef class _LuaFunction(_LuaObject):
    """A Lua function (which may become a coroutine).
    """
    def coroutine(self, *args):
        """Create a Lua coroutine from a Lua function and call it with
        the passed parameters to start it up.
        """
        assert self._runtime is not None
        cdef lua_State* L = self._state
        cdef lua_State* co
        cdef _LuaThread thread
        lock_runtime(self._runtime)
        old_top = lua.lua_gettop(L)
        try:
            check_lua_stack(L, 3)
            self.push_lua_object(L)
            if not lua.lua_isfunction(L, -1) or lua.lua_iscfunction(L, -1):
                raise TypeError("Lua object is not a function")
            # create thread stack and push the function on it
            co = lua.lua_newthread(L)
            lua.lua_pushvalue(L, 1)
            lua.lua_xmove(L, co, 1)
            # create the coroutine object and initialise it
            assert lua.lua_isthread(L, -1)
            thread = new_lua_thread(self._runtime, L, -1)
            thread._arguments = args # always a tuple, not None !
            return thread
        finally:
            lua.lua_settop(L, old_top)
            unlock_runtime(self._runtime)

cdef _LuaFunction new_lua_function(LuaRuntime runtime, lua_State* L, int n):
    cdef _LuaFunction obj = _LuaFunction.__new__(_LuaFunction)
    init_lua_object(obj, runtime, L, n)
    return obj


@cython.final
@cython.internal
@cython.no_gc_clear
cdef class _LuaCoroutineFunction(_LuaFunction):
    """A function that returns a new coroutine when called.
    """
    def __call__(self, *args):
        return self.coroutine(*args)

cdef _LuaCoroutineFunction new_lua_coroutine_function(LuaRuntime runtime, lua_State* L, int n):
    cdef _LuaCoroutineFunction obj = _LuaCoroutineFunction.__new__(_LuaCoroutineFunction)
    init_lua_object(obj, runtime, L, n)
    return obj


@cython.final
@cython.internal
@cython.no_gc_clear   # FIXME: get rid if this
cdef class _LuaThread(_LuaObject):
    """A Lua thread (coroutine).
    """
    cdef lua_State* _co_state
    cdef tuple _arguments
    def __iter__(self):
        return self

    def __next__(self):
        assert self._runtime is not None
        cdef tuple args = self._arguments
        if args is not None:
            self._arguments = None
        return resume_lua_thread(self, args)

    def send(self, value):
        """Send a value into the coroutine.  If the value is a tuple,
        send the unpacked elements.
        """
        if value is not None:
            if self._arguments is not None:
                raise TypeError("can't send non-None value to a just-started generator")
            if not isinstance(value, tuple):
                value = (value,)
        elif self._arguments is not None:
            value = self._arguments
            self._arguments = None
        return resume_lua_thread(self, <tuple>value)

    def __bool__(self):
        cdef lua.lua_Debug dummy
        assert self._runtime is not None
        cdef int status = lua.lua_status(self._co_state)
        if status == lua.LUA_YIELD:
            return True
        if status == 0:
            # copied from Lua code: check for frames
            if lua.lua_getstack(self._co_state, 0, &dummy) > 0:
                return True # currently running
            elif lua.lua_gettop(self._co_state) > 0:
                return True # not started yet
        return False

cdef _LuaThread new_lua_thread(LuaRuntime runtime, lua_State* L, int n):
    cdef _LuaThread obj = _LuaThread.__new__(_LuaThread)
    init_lua_object(obj, runtime, L, n)
    obj._co_state = lua.lua_tothread(L, n)
    return obj


cdef _LuaObject new_lua_thread_or_function(LuaRuntime runtime, lua_State* L, int n):
    # this is special - we replace a new (unstarted) thread by its
    # underlying function to better follow Python's own generator
    # protocol
    cdef lua_State* co = lua.lua_tothread(L, n)
    assert co is not NULL
    if lua.lua_status(co) == 0 and lua.lua_gettop(co) == 1:
        # not started yet => get the function and return that
        lua.lua_pushvalue(co, 1)
        lua.lua_xmove(co, L, 1)
        try:
            return new_lua_coroutine_function(runtime, L, -1)
        finally:
            lua.lua_pop(L, 1)
    else:
        # already started => wrap the thread
        return new_lua_thread(runtime, L, n)


cdef object resume_lua_thread(_LuaThread thread, tuple args):
    cdef lua_State* co = thread._co_state
    cdef lua_State* L = thread._state
    cdef int status, i, nargs = 0, nres = 0
    assert thread._runtime is not None
    lock_runtime(thread._runtime)
    old_top = lua.lua_gettop(L)
    try:
        check_lua_stack(L, 1)
        if lua.lua_status(co) == 0 and lua.lua_gettop(co) == 0:
            # already terminated
            raise StopIteration
        if args:
            if len(args) > LONG_MAX:
                raise OverflowError
            nargs = <int>len(args)
            push_lua_arguments(thread._runtime, co, args)
        with nogil:
            status = lua.lua_resume(co, L, nargs, &nres)
        if status != lua.LUA_YIELD:
            if status == 0:
                # terminated
                if nres == 0:
                    # no values left to return
                    raise StopIteration
            else:
                raise_lua_error(thread._runtime, co, status)

        # Move yielded values to the main state before unpacking.
        # This is what Lua's internal auxresume function is doing;
        # it affects wrapped Lua functions returned to Python.
        lua.lua_xmove(co, L, nres)
        return unpack_lua_results(thread._runtime, L)
    finally:
        # FIXME: check that coroutine state is OK in case of errors?
        lua.lua_settop(L, old_top)
        unlock_runtime(thread._runtime)


cdef enum:
    KEYS = 1
    VALUES = 2
    ITEMS = 3


@cython.final
@cython.internal
@cython.no_gc_clear
cdef class _LuaIter:
    cdef LuaRuntime _runtime
    cdef _LuaObject _obj
    cdef lua_State* _state
    cdef int _refiter
    cdef char _what

    def __cinit__(self, _LuaObject obj not None, int what):
        self._state = NULL
        assert obj._runtime is not None
        self._runtime = obj._runtime
        self._obj = obj
        self._state = obj._state
        self._refiter = lua.LUA_REFNIL
        self._what = what

    def __dealloc__(self):
        if self._runtime is None:
            return
        cdef lua_State* L = self._state
        if L is not NULL and self._refiter != lua.LUA_NOREF:
            locked = lock_runtime(self._runtime)
            lua.luaL_unref(L, lua.LUA_REGISTRYINDEX, self._refiter)
            self._refiter = lua.LUA_NOREF
            runtime = self._runtime
            self._runtime = None
            if locked:
                unlock_runtime(runtime)

    def __repr__(self):
        return u"LuaIter(%r)" % (self._obj)

    def __iter__(self):
        return self

    def __next__(self):
        if self._obj is None:
            raise StopIteration
        cdef lua_State* L = self._obj._state
        assert self._runtime is not None
        lock_runtime(self._runtime)
        old_top = lua.lua_gettop(L)
        try:
            check_lua_stack(L, 3)
            if self._obj is None:
                raise StopIteration
            # iterable object
            self._obj.push_lua_object(L)
            if not lua.lua_istable(L, -1):
                raise TypeError("cannot iterate over non-table (found %r)" % self._obj)
            if self._refiter == lua.LUA_NOREF:
                # no key
                raise StopIteration
            elif self._refiter == lua.LUA_REFNIL:
                # initial key
                lua.lua_pushnil(L)
            else:
                # last key
                lua.lua_rawgeti(L, lua.LUA_REGISTRYINDEX, self._refiter)
            if lua.lua_next(L, -2):
                try:
                    if self._what == KEYS:
                        retval = py_from_lua(self._runtime, L, -2)
                    elif self._what == VALUES:
                        retval = py_from_lua(self._runtime, L, -1)
                    else: # ITEMS
                        retval = (py_from_lua(self._runtime, L, -2), py_from_lua(self._runtime, L, -1))
                finally:
                    # pop value
                    lua.lua_pop(L, 1)
                    # pop and store key
                    if self._refiter == lua.LUA_REFNIL:
                        self._refiter = lua.luaL_ref(L, lua.LUA_REGISTRYINDEX)
                    else:
                        lua.lua_rawseti(L, lua.LUA_REGISTRYINDEX, self._refiter)
                return retval
            # iteration done, clean up
            if self._refiter != lua.LUA_REFNIL:
                lua.luaL_unref(L, lua.LUA_REGISTRYINDEX, self._refiter)
                self._refiter = lua.LUA_NOREF
            self._obj = None
        finally:
            lua.lua_settop(L, old_top)
            unlock_runtime(self._runtime)
        raise StopIteration

# type conversions and protocol adaptations

cdef int py_asfunc_call(lua_State *L) nogil:
    if (lua.lua_gettop(L) == 1 and lua.lua_islightuserdata(L, 1)
            and lua.lua_topointer(L, 1) == <void*>unpack_wrapped_pyfunction):
        # special case: unpack_python_argument_or_jump() calls this to find out the Python object
        lua.lua_pushvalue(L, lua.lua_upvalueindex(1))
        return 1
    lua.lua_pushvalue(L, lua.lua_upvalueindex(1))
    lua.lua_insert(L, 1)
    return py_object_call(L)

cdef py_object* unpack_wrapped_pyfunction(lua_State* L, int n) nogil:
    cdef lua.lua_CFunction cfunction = lua.lua_tocfunction(L, n)
    if cfunction is <lua.lua_CFunction>py_asfunc_call:
        lua.lua_pushvalue(L, n)
        lua.lua_pushlightuserdata(L, <void*>unpack_wrapped_pyfunction)
        if lua.lua_pcall(L, 1, 1, 0) == 0:
            return unpack_userdata(L, -1)
    return NULL


@cython.final
@cython.internal
@cython.freelist(8)
cdef class _PyProtocolWrapper:
    cdef object _obj
    cdef int _type_flags
    def __cinit__(self):
        self._type_flags = 0
    def __init__(self):
        raise TypeError("Type cannot be instantiated from Python")


def as_attrgetter(obj):
    cdef _PyProtocolWrapper wrap = _PyProtocolWrapper.__new__(_PyProtocolWrapper)
    wrap._obj = obj
    wrap._type_flags = 0
    return wrap

def as_itemgetter(obj):
    cdef _PyProtocolWrapper wrap = _PyProtocolWrapper.__new__(_PyProtocolWrapper)
    wrap._obj = obj
    wrap._type_flags = OBJ_AS_INDEX
    return wrap

cdef object py_from_lua(LuaRuntime runtime, lua_State *L, int n):
    """Convert a Lua object to a Python object by either mapping, wrapping or unwrapping it.
    Preconditions:
        Index n is valid
    """
    cdef size_t size = 0
    cdef const char *s
    cdef lua.lua_Number number
    cdef lua.lua_Integer integer
    cdef py_object* py_obj
    cdef int lua_type = lua.lua_type(L, n)

    if lua_type == lua.LUA_TNIL:
        return None
    elif lua_type == lua.LUA_TNUMBER:
        if lua.LUA_VERSION_NUM >= 503:
            if lua.lua_isinteger(L, n):
                integer = lua.lua_tointeger(L, n)
                if IS_PY2 and (sizeof(lua.lua_Integer) <= sizeof(long) or LONG_MIN <= integer <= LONG_MAX):
                    return <long>integer
                else:
                    return integer
            else:
                return lua.lua_tonumber(L, n)
        else:
            number = lua.lua_tonumber(L, n)
            integer = <lua.lua_Integer>number
            if number == integer:
                if IS_PY2 and (sizeof(lua.lua_Integer) <= sizeof(long) or LONG_MIN <= integer <= LONG_MAX):
                    return <long>integer
                else:
                    return integer
            else:
                return number
    elif lua_type == lua.LUA_TSTRING:
        s = lua.lua_tolstring(L, n, &size)
        if runtime._encoding is not None:
            return s[:size].decode(runtime._encoding)
        else:
            return s[:size]
    elif lua_type == lua.LUA_TBOOLEAN:
        return lua.lua_toboolean(L, n)
    elif lua_type == lua.LUA_TUSERDATA:
        py_obj = unpack_userdata(L, n)
        if py_obj:
            if not py_obj.obj:
                raise ReferenceError("deleted python object")
            return <object>py_obj.obj
    elif lua_type == lua.LUA_TTABLE:
        return new_lua_table(runtime, L, n)
    elif lua_type == lua.LUA_TTHREAD:
        return new_lua_thread_or_function(runtime, L, n)
    elif lua_type == lua.LUA_TFUNCTION:
        py_obj = unpack_wrapped_pyfunction(L, n)
        if py_obj:
            if not py_obj.obj:
                raise ReferenceError("deleted python object")
            return <object>py_obj.obj
        return new_lua_function(runtime, L, n)
    return new_lua_object(runtime, L, n)

cdef py_object* unpack_userdata(lua_State *L, int n) nogil:
    """
    Like luaL_checkudata(), unpacks a userdata object and validates that
    it's a wrapped Python object.  Returns NULL on failure.
    """
    if not lua.lua_checkstack(L, 2):
        return NULL
    p = lua.lua_touserdata(L, n)
    if p and lua.lua_getmetatable(L, n):
        # found userdata with metatable - the one we expect?
        lua.luaL_getmetatable(L, POBJECT)
        if lua.lua_rawequal(L, -1, -2):
            lua.lua_pop(L, 2)
            return <py_object*>p
        lua.lua_pop(L, 2)
    return NULL

cdef int py_function_result_to_lua(LuaRuntime runtime, lua_State *L, object o) except -1:
     if runtime._unpack_returned_tuples and isinstance(o, tuple):
         push_lua_arguments(runtime, L, <tuple>o)
         return <int>len(<tuple>o)
     check_lua_stack(L, 1)
     return py_to_lua(runtime, L, o)

cdef int py_to_lua_handle_overflow(LuaRuntime runtime, lua_State *L, object o) except -1:
    """Converts Python object to Lua via overflow handler
    Preconditions:
        Lua runtime is locked
    Postconditions:
        Returns 0 if cannot convert Python object to Lua (handler not registered or failed)
        Returns 1 if the Python object was converted successfully and pushed onto the stack
    """
    check_lua_stack(L, 2)
    old_top = lua.lua_gettop(L)
    try:
        lua.lua_pushlstring(L, LUPAOFH, len(LUPAOFH))
        lua.lua_rawget(L, lua.LUA_REGISTRYINDEX)
        if lua.lua_isnil(L, -1):
            lua.lua_pop(L, 1)
            return 0
        py_to_lua_custom(runtime, L, o, 0)
        if lua.lua_pcall(L, 1, 1, 0):
            lua.lua_pop(L, 1)
            return 0
        return 1
    except:
        lua.lua_settop(L, old_top)
        raise

cdef int py_to_lua(LuaRuntime runtime, lua_State *L, object o, bint wrap_none=False, bint recursive=False) except -1:
    """Converts Python object to Lua
    Preconditions:
        1 extra slot in the Lua stack
        runtime is locked
    Postconditions:
        Returns 0 if cannot convert Python object to Lua
        Returns 1 if the Python object was converted successfully and pushed onto the stack
    """
    cdef int pushed_values_count = 0
    cdef int type_flags = 0

    if o is None:
        if wrap_none:
            lua.lua_pushlstring(L, "Py_None", 7)
            lua.lua_rawget(L, lua.LUA_REGISTRYINDEX)
            if lua.lua_isnil(L, -1):
                lua.lua_pop(L, 1)
                return 0
            pushed_values_count = 1
        else:
            # Not really needed, but this way we may check for errors
            # with pushed_values_count == 0.
            lua.lua_pushnil(L)
            pushed_values_count = 1
    elif o is True or o is False:
        lua.lua_pushboolean(L, <bint>o)
        pushed_values_count = 1
    elif type(o) is float:
        lua.lua_pushnumber(L, <lua.lua_Number>cpython.float.PyFloat_AS_DOUBLE(o))
        pushed_values_count = 1
    elif isinstance(o, (long, int)):
        try:
            lua.lua_pushinteger(L, <lua.lua_Integer>o)
            pushed_values_count = 1
        except OverflowError:
            pushed_values_count = py_to_lua_handle_overflow(runtime, L, o)
            if pushed_values_count <= 0:
                raise
    elif isinstance(o, bytes):
        lua.lua_pushlstring(L, <char*>(<bytes>o), len(<bytes>o))
        pushed_values_count = 1
    elif isinstance(o, unicode) and runtime._encoding is not None:
        pushed_values_count = push_encoded_unicode_string(runtime, L, <unicode>o)
    elif isinstance(o, _LuaObject):
        if (<_LuaObject>o)._runtime is not runtime:
            raise LuaError("cannot mix objects from different Lua runtimes")
        (<_LuaObject>o).push_lua_object(L)
        pushed_values_count = 1
    elif isinstance(o, float):
        lua.lua_pushnumber(L, <lua.lua_Number><double>o)
        pushed_values_count = 1
    elif isinstance(o, _PyProtocolWrapper):
        type_flags = (<_PyProtocolWrapper> o)._type_flags
        o = (<_PyProtocolWrapper> o)._obj
        pushed_values_count = py_to_lua_custom(runtime, L, o, type_flags)
    elif recursive and isinstance(o, Sequence):
        lua.lua_createtable(L, <int>len(o), 0)   # create a table at the top of stack, with narr already known
        for i, v in enumerate(o):
            py_to_lua(runtime, L, v, wrap_none, recursive)
            lua.lua_rawseti(L, -2, i+1)
        pushed_values_count = 1
    elif recursive and isinstance(o, Mapping):
        lua.lua_createtable(L, 0, <int>len(o))  # create a table at the top of stack, with nrec already known
        for key, value in o.items():
            py_to_lua(runtime, L, key, wrap_none, recursive)
            py_to_lua(runtime, L, value, wrap_none, recursive)
            lua.lua_rawset(L, -3)
        pushed_values_count = 1
    else:
        # prefer __getitem__ over __getattr__ by default
        type_flags = OBJ_AS_INDEX if hasattr(o, '__getitem__') else 0
        pushed_values_count = py_to_lua_custom(runtime, L, o, type_flags)
    return pushed_values_count

cdef int push_encoded_unicode_string(LuaRuntime runtime, lua_State *L, unicode ustring) except -1:
    cdef bytes bytes_string = ustring.encode(runtime._encoding)
    lua.lua_pushlstring(L, <char*>bytes_string, len(bytes_string))
    return 1


cdef inline tuple build_pyref_key(PyObject* o, int type_flags):
    return (<object><uintptr_t>o, <object>type_flags)


cdef bint py_to_lua_custom(LuaRuntime runtime, lua_State *L, object o, int type_flags) except -1:
    """Wrap Python object into a Lua userdatum with certain type flags
    Preconditions:
        LuaRuntime is locked
    Postconditions:
        Pushes wrapped Python object and returns 1
    """
    cdef py_object* py_obj
    refkey = build_pyref_key(<PyObject*>o, type_flags)
    cdef _PyReference pyref
    check_lua_stack(L, 3)
    old_top = lua.lua_gettop(L)
    try:
        # check if Python object is already referenced in Lua
        lua.lua_getfield(L, lua.LUA_REGISTRYINDEX, PYREFST)  # tbl
        if refkey in runtime._pyrefs_in_lua:
            pyref = <_PyReference>runtime._pyrefs_in_lua[refkey]
            lua.lua_rawgeti(L, -1, pyref._ref)              # tbl udata
            py_obj = <py_object*>lua.lua_touserdata(L, -1)
            if py_obj:
                lua.lua_remove(L, -2)                       # udata
                return 1  # values pushed
            lua.lua_pop(L, 1)                               # tbl

        # create new wrapper for Python object
        py_obj = <py_object*>lua.lua_newuserdata(L, sizeof(py_object))
        py_obj.obj = <PyObject*>o            # tbl udata
        py_obj.runtime = <PyObject*>runtime
        py_obj.type_flags = type_flags
        lua.luaL_getmetatable(L, POBJECT)    # tbl udata metatbl
        lua.lua_setmetatable(L, -2)          # tbl udata
        lua.lua_pushvalue(L, -1)             # tbl udata udata
        pyref = _PyReference.__new__(_PyReference)
        pyref._ref = lua.luaL_ref(L, -3)     # tbl udata
        pyref._obj = o
        lua.lua_remove(L, -2)                # udata

        # originally, we just used:
        #cpython.ref.Py_INCREF(o)
        # now, we store an owned reference in "runtime._pyrefs_in_lua" to keep it visible to Python
        # and a borrowed reference in "py_obj.obj" for access from Lua
        runtime._pyrefs_in_lua[refkey] = pyref
    except:
        lua.lua_settop(L, old_top)
        raise

    return 1  # values pushed

cdef inline int _isascii(unsigned char* s):
    cdef unsigned char c = 0
    while s[0]:
        c |= s[0]
        s += 1
    return c & 0x80 == 0


cdef bytes _asciiOrNone(s):
    if s is None:
        return s
    elif isinstance(s, unicode):
        return (<unicode>s).encode('ascii')
    elif isinstance(s, bytearray):
        s = bytes(s)
    elif not isinstance(s, bytes):
        raise ValueError("expected string, got %s" % type(s))
    if not _isascii(<bytes>s):
        raise ValueError("byte string input has unknown encoding, only ASCII is allowed")
    return <bytes>s


# error handling

cdef int raise_lua_error(LuaRuntime runtime, lua_State* L, int result) except -1:
    if result == 0:
        return 0
    elif result == lua.LUA_ERRMEM:
        raise MemoryError()
    else:
        raise LuaError(build_lua_error_message(runtime, L))


cdef bint _looks_like_traceback_line(unicode line):
    # Lua tracebacks look like this (using tabs as indentation):
    # stack traceback:
    #    [C]: in function 'error'
    #    [string "<python>"]:1: in main chunk
    cdef Py_UCS4 ch
    cdef bint indentation_seen = False
    for ch in line:
        if ch.isspace():
            indentation_seen = True
        else:
            return indentation_seen and ch == u"["
    return False


cdef unicode _reorder_lua_stack_trace(unicode error_message):
    # Lua tracebacks look like this (using tabs as indentation):
    # stack traceback:
    #    [C]: in function 'error'
    #    [string "<python>"]:1: in main chunk
    cdef Py_ssize_t i, traceback_start = 0
    lines = []
    for i, line in enumerate(error_message.splitlines(), 1):
        if traceback_start > 0 and _looks_like_traceback_line(line):
            lines.insert(traceback_start, line)
        else:
            traceback_start = i if line == u"stack traceback:" else 0
            lines.append(line)

    if traceback_start > 0 and len(lines) > traceback_start + 1:
        error_message = u"\n".join(lines)
    return error_message


cdef build_lua_error_message(LuaRuntime runtime, lua_State* L, unicode err_message=None, int stack_index=-1):
    """Removes the string at the given stack index ``n`` to build an error message.
    If ``err_message`` is provided, it is used as a %-format string to build the error message.
    """
    cdef size_t size = 0
    cdef const char *s = lua.lua_tolstring(L, stack_index, &size)
    if runtime._encoding is not None:
        try:
            py_ustring = s[:size].decode(runtime._encoding)
        except UnicodeDecodeError:
            py_ustring = s[:size].decode('ISO-8859-1') # safe 'fake' decoding
    else:
        py_ustring = s[:size].decode('ISO-8859-1')
    lua.lua_remove(L, stack_index)

    if u"stack traceback:" in py_ustring:
        py_ustring = _reorder_lua_stack_trace(py_ustring)

    if err_message is not None:
        py_ustring = err_message % py_ustring

    return py_ustring


# calling into Lua

cdef run_lua(LuaRuntime runtime, bytes lua_code, tuple args):
    """Run Lua code with arguments"""
    cdef lua_State* L = runtime._state
    lock_runtime(runtime)
    old_top = lua.lua_gettop(L)
    try:
        check_lua_stack(L, 1)
        if lua.luaL_loadbuffer(L, lua_code, len(lua_code), '<python>'):
            raise LuaSyntaxError(build_lua_error_message(
                runtime, L, err_message=u"error loading code: %s"))
        return call_lua(runtime, L, args)
    finally:
        lua.lua_settop(L, old_top)
        unlock_runtime(runtime)

cdef call_lua(LuaRuntime runtime, lua_State *L, tuple args):
    """Call function on top of the stack with args
    Preconditions:
        Function is on top of the stack
        LuaRuntime must be locked
    Postconditions:
        Pops function from the stack and pushes results
    """
    push_lua_arguments(runtime, L, args)
    return execute_lua_call(runtime, L, len(args))

cdef object execute_lua_call(LuaRuntime runtime, lua_State *L, Py_ssize_t nargs):
    cdef int result_status
    cdef object result
    # call into Lua
    cdef bint has_lua_traceback_func = False
    with nogil:
        lua.lua_getglobal(L, "debug")
        if not lua.lua_istable(L, -1):
            lua.lua_pop(L, 1)
        else:
            lua.lua_getfield(L, -1, "traceback")
            if not lua.lua_isfunction(L, -1):
                lua.lua_pop(L, 2)
            else:
                lua.lua_replace(L, -2)
                lua.lua_insert(L, 1)
<<<<<<< HEAD
                errfunc = 1
        result_status = lua.lua_pcall(L, <int>nargs, lua.LUA_MULTRET, errfunc)
        if errfunc:
=======
                has_lua_traceback_func = True
        result_status = lua.lua_pcall(L, nargs, lua.LUA_MULTRET, has_lua_traceback_func)
        if has_lua_traceback_func:
>>>>>>> f63d7f88
            lua.lua_remove(L, 1)
    results = unpack_lua_results(runtime, L)
    if result_status:
        if isinstance(results, BaseException):
            runtime.reraise_on_exception()
        raise_lua_error(runtime, L, result_status)
    return results

cdef int push_lua_arguments(LuaRuntime runtime, lua_State *L,
                            tuple args, bint first_may_be_nil=True) except -1:
    """Push Python objects in tuple into Lua stack
    Preconditions:
        LuaRuntime is locked
    Postconditions:
        Pushes each value of the Python tuple into the Lua stack
        Returns number of pushed values
    """
    cdef int i, n
    cdef Py_ssize_t nargs
    cdef bint wrap_none = not first_may_be_nil
    if args:
        nargs = len(args)
        if nargs > INT_MAX:
            raise OverflowError("tuple too large to unpack")
        n = <int>nargs
        check_lua_stack(L, n)
        old_top = lua.lua_gettop(L)
        try:
            for i, arg in enumerate(args):
                if not py_to_lua(runtime, L, arg, wrap_none=wrap_none):
                    raise TypeError("failed to convert argument at index %d" % i)
                wrap_none = False
            return n
        except:
            lua.lua_settop(L, old_top)
            raise
    else:
        return 0

cdef inline object unpack_lua_results(LuaRuntime runtime, lua_State *L):
    cdef int nargs = lua.lua_gettop(L)
    if nargs == 1:
        return py_from_lua(runtime, L, 1)
    if nargs == 0:
        return None
    return unpack_multiple_lua_results(runtime, L, nargs)

cdef tuple unpack_multiple_lua_results(LuaRuntime runtime, lua_State *L, int nargs):
    cdef tuple args = cpython.tuple.PyTuple_New(nargs)
    cdef int i
    for i in range(nargs):
        arg = py_from_lua(runtime, L, i+1)
        cpython.ref.Py_INCREF(arg)
        cpython.tuple.PyTuple_SET_ITEM(args, i, arg)
    return args


################################################################################
# Python support in Lua

## The rules:
##
## Each of the following blocks of functions represents the view on a
## specific Python feature from Lua code.  As they are called from
## Lua, the entry points are 'nogil' functions that do not hold the
## GIL.  They do the basic error checking and argument unpacking and
## then hand over to a 'with gil' function that acquires the GIL on
## entry and holds it during its lifetime.  This function does the
## actual mapping of the Python feature or object to Lua.
##
## Lua's C level error handling is different from that of Python.  It
## uses long jumps instead of returning from an error function.  The
## places where this can happen are marked with a comment.  Note that
## this only never happen inside of a 'nogil' function, as a long jump
## out of a function that handles Python objects would kill their
## reference counting.


# ref-counting support for Python objects

@cython.final
@cython.internal
@cython.freelist(8)
cdef class _PyReference:
    cdef object _obj
    cdef int _ref


cdef int py_object_gc_with_gil(py_object *py_obj, lua_State* L) with gil:
    cdef _PyReference pyref
    # originally, we just used:
    #cpython.ref.Py_XDECREF(py_obj.obj)
    # now, we keep Python object references in Lua visible to Python in a dict
    runtime = <LuaRuntime>py_obj.runtime
    try:
        refkey = build_pyref_key(py_obj.obj, py_obj.type_flags)
        pyref = <_PyReference>runtime._pyrefs_in_lua.pop(refkey)
    except (TypeError, KeyError):
        return 0  # runtime was already cleared during GC, nothing left to do
    except:
        try: runtime.store_raised_exception(L, b'error while cleaning up a Python object')
        finally: return -1
    else:
        lua.lua_getfield(L, lua.LUA_REGISTRYINDEX, PYREFST)  # tbl
        lua.luaL_unref(L, -1, pyref._ref)                    # tbl
        return 0
    finally:
        py_obj.obj = NULL

cdef int py_object_gc(lua_State* L) nogil:
    if not lua.lua_isuserdata(L, 1):
        return 0
    py_obj = unpack_userdata(L, 1)
    if py_obj is not NULL and py_obj.obj is not NULL:
        if py_object_gc_with_gil(py_obj, L):
            return lua.lua_error(L)  # never returns!
    return 0

# calling Python objects

cdef bint call_python(LuaRuntime runtime, lua_State *L, py_object* py_obj) except -1:
    # Callers must assure that py_obj.obj is not NULL, i.e. it points to a valid Python object.
    cdef int i, nargs = lua.lua_gettop(L) - 1
    cdef tuple args
    cdef dict kwargs

    f = <object>py_obj.obj

    if nargs == 0:
        lua.lua_settop(L, 0)  # FIXME
        result = f()
    else:
        args = ()
        kwargs = {}
        for i in range(nargs):
            arg = py_from_lua(runtime, L, i+2)
            if isinstance(arg, _PyArguments):
                args += (<_PyArguments>arg).args
                kwargs = dict(**kwargs, **(<_PyArguments>arg).kwargs)
            else:
                args += (arg, )

        if args and PyMethod_Check(f) and (<PyObject*>args[0]) is PyMethod_GET_SELF(f):
            # Calling a bound method and self is already the first argument.
            # Lua x:m(a, b) => Python as x.m(x, a, b) but should be x.m(a, b)
            #
            # Lua syntax is sensitive to method calls vs function lookups, while
            # Python's syntax is not.  In a way, we are leaking Python semantics
            # into Lua by duplicating the first argument from method calls.
            #
            # The method wrapper would only prepend self to the tuple again,
            # so we just call the underlying function directly instead.
            f = <object>PyMethod_GET_FUNCTION(f)

        lua.lua_settop(L, 0)  # FIXME
        result = f(*args, **kwargs)

    return py_function_result_to_lua(runtime, L, result)

cdef int py_call_with_gil(lua_State* L, py_object *py_obj) with gil:
    cdef LuaRuntime runtime = None
    cdef lua_State* stored_state = NULL

    try:
        runtime = <LuaRuntime?>py_obj.runtime
        if runtime._state is not L:
            stored_state = runtime._state
            runtime._state = L
        return call_python(runtime, L, py_obj)
    except:
        try: runtime.store_raised_exception(L, b'error during Python call')
        finally: return -1
    finally:
        if stored_state is not NULL:
            runtime._state = stored_state

cdef int py_object_call(lua_State* L) nogil:
    cdef py_object* py_obj = unpack_python_argument_or_jump(L, 1) # may not return on error!
    result = py_call_with_gil(L, py_obj)
    if result < 0:
        return lua.lua_error(L)  # never returns!
    return result

# str() support for Python objects

cdef int py_str_with_gil(lua_State* L, py_object* py_obj) with gil:
    cdef LuaRuntime runtime
    try:
        runtime = <LuaRuntime?>py_obj.runtime
        s = str(<object>py_obj.obj)
        if isinstance(s, unicode):
            if runtime._encoding is None:
                s = (<unicode>s).encode('UTF-8')
            else:
                s = (<unicode>s).encode(runtime._encoding)
        else:
            assert isinstance(s, bytes)
        lua.lua_pushlstring(L, <bytes>s, len(<bytes>s))
        return 1 # returning 1 value
    except:
        try: runtime.store_raised_exception(L, b'error during Python str() call')
        finally: return -1

cdef int py_object_str(lua_State* L) nogil:
    cdef py_object* py_obj = unpack_python_argument_or_jump(L, 1) # may not return on error!
    result = py_str_with_gil(L, py_obj)
    if result < 0:
        return lua.lua_error(L)  # never returns!
    return result

# item access for Python objects
#
# Behavior is:
#
#   If setting attribute_handlers flag has been set in LuaRuntime object
#   use those handlers.
#
#   Else if wrapped by python.as_attrgetter() or python.as_itemgetter()
#   from the Lua side, user getitem or getattr respsectively.
#
#   Else If object has __getitem__, use that
#
#   Else use getattr()
#
#   Note that when getattr() is used, attribute_filter from LuaRuntime
#   may mediate access.  attribute_filter does not come into play when
#   using the getitem method of access.

cdef int getitem_for_lua(LuaRuntime runtime, lua_State* L, py_object* py_obj, int key_n) except -1:
    return py_to_lua(runtime, L,
                     (<object>py_obj.obj)[ py_from_lua(runtime, L, key_n) ])

cdef int setitem_for_lua(LuaRuntime runtime, lua_State* L, py_object* py_obj, int key_n, int value_n) except -1:
    (<object>py_obj.obj)[ py_from_lua(runtime, L, key_n) ] = py_from_lua(runtime, L, value_n)
    return 0

cdef int getattr_for_lua(LuaRuntime runtime, lua_State* L, py_object* py_obj, int key_n) except -1:
    obj = <object>py_obj.obj
    attr_name = py_from_lua(runtime, L, key_n)
    if runtime._attribute_getter is not None:
        value = runtime._attribute_getter(obj, attr_name)
        return py_to_lua(runtime, L, value)
    if runtime._attribute_filter is not None:
        attr_name = runtime._attribute_filter(obj, attr_name, False)
    if isinstance(attr_name, bytes):
        attr_name = (<bytes>attr_name).decode(runtime._source_encoding)
    return py_to_lua(runtime, L, getattr(obj, attr_name))

cdef int setattr_for_lua(LuaRuntime runtime, lua_State* L, py_object* py_obj, int key_n, int value_n) except -1:
    obj = <object>py_obj.obj
    attr_name = py_from_lua(runtime, L, key_n)
    attr_value = py_from_lua(runtime, L, value_n)
    if runtime._attribute_setter is not None:
        runtime._attribute_setter(obj, attr_name, attr_value)
    else:
        if runtime._attribute_filter is not None:
            attr_name = runtime._attribute_filter(obj, attr_name, True)
        if isinstance(attr_name, bytes):
            attr_name = (<bytes>attr_name).decode(runtime._source_encoding)
        setattr(obj, attr_name, attr_value)
    return 0


cdef int py_object_getindex_with_gil(lua_State* L, py_object* py_obj) with gil:
    cdef LuaRuntime runtime
    try:
        runtime = <LuaRuntime?>py_obj.runtime
        if (py_obj.type_flags & OBJ_AS_INDEX) and not runtime._attribute_getter:
            return getitem_for_lua(runtime, L, py_obj, 2)
        else:
            return getattr_for_lua(runtime, L, py_obj, 2)
    except:
        try: runtime.store_raised_exception(L, b'error reading Python attribute/item')
        finally: return -1

cdef int py_object_getindex(lua_State* L) nogil:
    cdef py_object* py_obj = unpack_python_argument_or_jump(L, 1) # may not return on error!
    result = py_object_getindex_with_gil(L, py_obj)
    if result < 0:
        return lua.lua_error(L)  # never returns!
    return result


cdef int py_object_setindex_with_gil(lua_State* L, py_object* py_obj) with gil:
    cdef LuaRuntime runtime
    try:
        runtime = <LuaRuntime?>py_obj.runtime
        if (py_obj.type_flags & OBJ_AS_INDEX) and not runtime._attribute_setter:
            return setitem_for_lua(runtime, L, py_obj, 2, 3)
        else:
            return setattr_for_lua(runtime, L, py_obj, 2, 3)
    except:
        try: runtime.store_raised_exception(L, b'error writing Python attribute/item')
        finally: return -1

cdef int py_object_setindex(lua_State* L) nogil:
    cdef py_object* py_obj = unpack_python_argument_or_jump(L, 1) # may not return on error!
    result = py_object_setindex_with_gil(L, py_obj)
    if result < 0:
        return lua.lua_error(L)  # never returns!
    return result

# special methods for Lua wrapped Python objects

cdef lua.luaL_Reg *py_object_lib = [
    lua.luaL_Reg(name = "__call",     func = <lua.lua_CFunction> py_object_call),
    lua.luaL_Reg(name = "__index",    func = <lua.lua_CFunction> py_object_getindex),
    lua.luaL_Reg(name = "__newindex", func = <lua.lua_CFunction> py_object_setindex),
    lua.luaL_Reg(name = "__tostring", func = <lua.lua_CFunction> py_object_str),
    lua.luaL_Reg(name = "__gc",       func = <lua.lua_CFunction> py_object_gc),
    lua.luaL_Reg(name = NULL, func = NULL),
]

## # Python helper functions for Lua

cdef inline py_object* unpack_single_python_argument_or_jump(lua_State* L) nogil:
    if lua.lua_gettop(L) > 1:
        lua.luaL_argerror(L, 2, "invalid arguments")   # never returns!
    return unpack_python_argument_or_jump(L, 1)

cdef inline py_object* unpack_python_argument_or_jump(lua_State* L, int n) nogil:
    cdef py_object* py_obj

    if lua.lua_isuserdata(L, n):
        py_obj = unpack_userdata(L, n)
    else:
        py_obj = unpack_wrapped_pyfunction(L, n)

    if not py_obj:
        lua.luaL_argerror(L, n, "not a python object")   # never returns!
    if not py_obj.obj:
        lua.luaL_argerror(L, n, "deleted python object") # never returns!

    return py_obj

cdef int py_wrap_object_protocol_with_gil(lua_State* L, py_object* py_obj, int type_flags) with gil:
    cdef LuaRuntime runtime
    try:
        runtime = <LuaRuntime?>py_obj.runtime
        return py_to_lua_custom(runtime, L, <object>py_obj.obj, type_flags)
    except:
        try: runtime.store_raised_exception(L, b'error during type adaptation')
        finally: return -1

cdef int py_wrap_object_protocol(lua_State* L, int type_flags) nogil:
    cdef py_object* py_obj = unpack_single_python_argument_or_jump(L) # never returns on error!
    result = py_wrap_object_protocol_with_gil(L, py_obj, type_flags)
    if result < 0:
        return lua.lua_error(L)  # never returns!
    return result

cdef int py_as_attrgetter(lua_State* L) nogil:
    return py_wrap_object_protocol(L, 0)

cdef int py_as_itemgetter(lua_State* L) nogil:
    return py_wrap_object_protocol(L, OBJ_AS_INDEX)

cdef int py_as_function(lua_State* L) nogil:
    cdef py_object* py_obj = unpack_single_python_argument_or_jump(L) # never returns on error!
    lua.lua_pushcclosure(L, <lua.lua_CFunction>py_asfunc_call, 1)
    return 1

# iteration support for Python objects in Lua

cdef int py_iter(lua_State* L) nogil:
    cdef py_object* py_obj = unpack_single_python_argument_or_jump(L) # never returns on error!
    result = py_iter_with_gil(L, py_obj, 0)
    if result < 0:
        return lua.lua_error(L)  # never returns!
    return result

cdef int py_iterex(lua_State* L) nogil:
    cdef py_object* py_obj = unpack_single_python_argument_or_jump(L) # never returns on error!
    result = py_iter_with_gil(L, py_obj, OBJ_UNPACK_TUPLE)
    if result < 0:
        return lua.lua_error(L)  # never returns!
    return result

cdef int convert_to_lua_Integer(lua_State* L, int idx, lua.lua_Integer* integer) nogil:
    cdef int isnum
    cdef lua.lua_Integer temp
    temp = lua.lua_tointegerx(L, idx, &isnum)
    if isnum:
        integer[0] = temp
        return 0
    else:
        lua.lua_pushfstring(L, "Could not convert %s to string", lua.luaL_typename(L, idx))
        return -1

cdef int py_enumerate(lua_State* L) nogil:
    if lua.lua_gettop(L) > 2:
        lua.luaL_argerror(L, 3, "invalid arguments")   # never returns!
    cdef py_object* py_obj = unpack_python_argument_or_jump(L, 1)
    cdef lua.lua_Integer start
    if lua.lua_gettop(L) == 2:
        if convert_to_lua_Integer(L, -1, &start) < 0:
            return lua.lua_error(L)  # never returns
    else:
        start = 0
    result = py_enumerate_with_gil(L, py_obj, start)
    if result < 0:
        return lua.lua_error(L)  # never returns!
    return result


cdef int py_enumerate_with_gil(lua_State* L, py_object* py_obj, lua.lua_Integer start) with gil:
    cdef LuaRuntime runtime
    try:
        runtime = <LuaRuntime?>py_obj.runtime
        obj = iter(<object>py_obj.obj)
        return py_push_iterator(runtime, L, obj, OBJ_ENUMERATOR, start - 1)
    except:
        try: runtime.store_raised_exception(L, b'error creating an iterator with enumerate()')
        finally: return -1

cdef int py_iter_with_gil(lua_State* L, py_object* py_obj, int type_flags) with gil:
    cdef LuaRuntime runtime
    try:
        runtime = <LuaRuntime?>py_obj.runtime
        obj = iter(<object>py_obj.obj)
        return py_push_iterator(runtime, L, obj, type_flags, 0)
    except:
        try: runtime.store_raised_exception(L, b'error creating an iterator')
        finally: return -1

cdef int py_push_iterator(LuaRuntime runtime, lua_State* L, iterator, int type_flags,
                          lua.lua_Integer initial_value) except -2:
    """Pushes iterator function, invariant state variable and control variable
    Preconditions:
        3 extra slots in the Lua stack
        LuaRuntime is locked
    Postconditions:
        Pushes py_iter_next, iterator and the control variable
        Returns the number of pushed values
    """
    # push the iterator function
    lua.lua_pushcfunction(L, <lua.lua_CFunction>py_iter_next)
    # push the wrapped iterator object as for-loop state object
    if runtime._unpack_returned_tuples:
        type_flags |= OBJ_UNPACK_TUPLE
    py_to_lua_custom(runtime, L, iterator, type_flags)
    # push either enumerator index or nil as control variable value
    if type_flags & OBJ_ENUMERATOR:
        lua.lua_pushinteger(L, initial_value)
    else:
        lua.lua_pushnil(L)
    return 3

cdef int py_iter_next(lua_State* L) nogil:
    # first value in the C closure: the Python iterator object
    cdef py_object* py_obj = unpack_python_argument_or_jump(L, 1) # may not return on error!
    result = py_iter_next_with_gil(L, py_obj)
    if result < 0:
        return lua.lua_error(L)  # never returns!
    return result

cdef int py_iter_next_with_gil(lua_State* L, py_object* py_iter) with gil:
    cdef LuaRuntime runtime
    try:
        runtime = <LuaRuntime?>py_iter.runtime
        try:
            obj = next(<object>py_iter.obj)
        except StopIteration:
            lua.lua_pushnil(L)
            return 1

        # NOTE: cannot return nil for None as first item
        # as Lua interprets it as end of the iterator
        allow_nil = False
        if py_iter.type_flags & OBJ_ENUMERATOR:
            lua.lua_pushinteger(L, lua.lua_tointeger(L, -1) + 1)
            allow_nil = True
        if (py_iter.type_flags & OBJ_UNPACK_TUPLE) and isinstance(obj, tuple):
            # special case: when the iterable returns a tuple, unpack it
            push_lua_arguments(runtime, L, <tuple>obj, first_may_be_nil=allow_nil)
            result = len(<tuple>obj)
        else:
            result = py_to_lua(runtime, L, obj, wrap_none=not allow_nil)
            if result < 1:
                return -1
        if py_iter.type_flags & OBJ_ENUMERATOR:
            result += 1
        return result
    except:
        try: runtime.store_raised_exception(L, b'error while calling next(iterator)')
        finally: return -1

# support for calling Python objects in Lua with Python-like arguments

cdef class _PyArguments:
    cdef tuple args
    cdef dict kwargs

cdef int py_args_with_gil(PyObject* runtime_obj, lua_State* L) with gil:
    cdef _PyArguments pyargs
    cdef LuaRuntime runtime
    try:
        runtime = <LuaRuntime?>runtime_obj
        pyargs = _PyArguments.__new__(_PyArguments)
        pyargs.args, pyargs.kwargs = unpack_lua_table(runtime, L)
        return py_to_lua_custom(runtime, L, pyargs, 0)
    except:
        try: runtime.store_raised_exception(L, b'error while calling python.args()')
        finally: return -1

cdef int py_args(lua_State* L) nogil:
    cdef PyObject* runtime
    runtime = <PyObject*>lua.lua_touserdata(L, lua.lua_upvalueindex(1))
    if not runtime:
        return lua.luaL_error(L, "missing runtime")
    lua.luaL_checktype(L, 1, lua.LUA_TTABLE)
    result = py_args_with_gil(runtime, L)
    if result < 0:
        return lua.lua_error(L) # never returns!
    return result

# overflow handler setter

cdef int py_set_overflow_handler(lua_State* L) nogil:
    if (not lua.lua_isnil(L, 1)
            and not lua.lua_isfunction(L, 1)
            and not unpack_python_argument_or_jump(L, 1)):
        return lua.luaL_argerror(L, 1, "expected nil, a Lua function or a callable Python object")
                                                         # hdl [...]
    lua.lua_settop(L, 1)                                 # hdl
    lua.lua_setfield(L, lua.LUA_REGISTRYINDEX, LUPAOFH)  #
    return 0

# 'python' module functions in Lua

cdef lua.luaL_Reg *py_lib = [
    lua.luaL_Reg(name = "as_attrgetter",        func = <lua.lua_CFunction> py_as_attrgetter),
    lua.luaL_Reg(name = "as_itemgetter",        func = <lua.lua_CFunction> py_as_itemgetter),
    lua.luaL_Reg(name = "as_function",          func = <lua.lua_CFunction> py_as_function),
    lua.luaL_Reg(name = "iter",                 func = <lua.lua_CFunction> py_iter),
    lua.luaL_Reg(name = "iterex",               func = <lua.lua_CFunction> py_iterex),
    lua.luaL_Reg(name = "enumerate",            func = <lua.lua_CFunction> py_enumerate),
    lua.luaL_Reg(name = "set_overflow_handler", func = <lua.lua_CFunction> py_set_overflow_handler),
    lua.luaL_Reg(name = NULL, func = NULL),
]

# Setup helpers for library tables (removed from C-API in Lua 5.3).

cdef void luaL_setfuncs(lua_State *L, const lua.luaL_Reg *l, int nup):
    cdef int i
    lua.luaL_checkstack(L, nup, "too many upvalues")
    while l.name != NULL:
        for i in range(nup):
            lua.lua_pushvalue(L, -nup)
        lua.lua_pushcclosure(L, l.func, nup)
        lua.lua_setfield(L, -(nup + 2), l.name)
        l += 1
    lua.lua_pop(L, nup)


cdef int libsize(const lua.luaL_Reg *l):
    cdef int size = 0
    while l and l.name:
        l += 1
        size += 1
    return size


cdef const char *luaL_findtable(lua_State *L, int idx,
                                const char *fname, int size_hint):
    cdef const char *end
    if idx:
        lua.lua_pushvalue(L, idx)

    while True:
        end = strchr(fname, '.')
        if end == NULL:
            end = fname + strlen(fname)
        lua.lua_pushlstring(L, fname, end - fname)
        lua.lua_rawget(L, -2)
        if lua.lua_type(L, -1) == lua.LUA_TNIL:
            lua.lua_pop(L, 1)
            lua.lua_createtable(L, 0, (1 if end[0] == '.' else size_hint))
            lua.lua_pushlstring(L, fname, end - fname)
            lua.lua_pushvalue(L, -2)
            lua.lua_settable(L, -4)
        elif not lua.lua_istable(L, -1):
            lua.lua_pop(L, 2)
            return fname
        lua.lua_remove(L, -2)
        fname = end + 1
        if end[0] != '.':
            break
    return NULL


cdef void luaL_pushmodule(lua_State *L, const char *modname, int size_hint):
    # XXX: "_LOADED" is the value of LUA_LOADED_TABLE,
    # but it's absent in lua51
    luaL_findtable(L, lua.LUA_REGISTRYINDEX, "_LOADED", 1)
    lua.lua_getfield(L, -1, modname)
    if lua.lua_type(L, -1) != lua.LUA_TTABLE:
        lua.lua_pop(L, 1)
        lua.lua_getglobal(L, '_G')
        if luaL_findtable(L, 0, modname, size_hint) != NULL:
            lua.luaL_error(L, "name conflict for module '%s'", modname)
        lua.lua_pushvalue(L, -1)
        lua.lua_setfield(L, -3, modname)
    lua.lua_remove(L, -2)


cdef void luaL_openlib(lua_State *L, const char *libname,
                       const lua.luaL_Reg *l, int nup):
    if libname:
        luaL_pushmodule(L, libname, libsize(l))
        lua.lua_insert(L, -(nup + 1))
    if l:
        luaL_setfuncs(L, l, nup)
    else:
        lua.lua_pop(L, nup)

# internal Lua functions meant to be called in protected mode

cdef int get_from_lua_table(lua_State* L) nogil:
    """Equivalent to the following Lua function:
    function(t, k) return t[k] end
    """
                            # tbl key [...]
    lua.lua_settop(L, 2)    # tbl key
    lua.lua_gettable(L, 1)  # tbl tbl[key]
    return 1<|MERGE_RESOLUTION|>--- conflicted
+++ resolved
@@ -1685,15 +1685,9 @@
             else:
                 lua.lua_replace(L, -2)
                 lua.lua_insert(L, 1)
-<<<<<<< HEAD
-                errfunc = 1
-        result_status = lua.lua_pcall(L, <int>nargs, lua.LUA_MULTRET, errfunc)
-        if errfunc:
-=======
                 has_lua_traceback_func = True
         result_status = lua.lua_pcall(L, nargs, lua.LUA_MULTRET, has_lua_traceback_func)
         if has_lua_traceback_func:
->>>>>>> f63d7f88
             lua.lua_remove(L, 1)
     results = unpack_lua_results(runtime, L)
     if result_status:
