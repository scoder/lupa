--- conflicted
+++ resolved
@@ -1273,7 +1273,6 @@
     # call into Lua
     cdef int errfunc = 0
     with nogil:
-<<<<<<< HEAD
         lua.lua_getglobal(L, "debug")
         if not lua.lua_istable(L, -1):
             lua.lua_pop(L, 1)
@@ -1288,11 +1287,7 @@
         result_status = lua.lua_pcall(L, nargs, lua.LUA_MULTRET, errfunc)
         if errfunc:
             lua.lua_remove(L, 1)
-    runtime.reraise_on_exception()
-=======
-        result_status = lua.lua_pcall(L, nargs, lua.LUA_MULTRET, 0)
     results = unpack_lua_results(runtime, L)
->>>>>>> a57eabd6
     if result_status:
         if isinstance(results, BaseException):
             runtime.reraise_on_exception()
@@ -1435,16 +1430,11 @@
             runtime._state = L
         return call_python(runtime, L, py_obj)
     except:
-<<<<<<< HEAD
-        try: runtime.store_raised_exception()
-        finally: return -1
+        runtime.store_raised_exception(L, b'error during Python call')
+        return -1
     finally:
         if stored_state is not NULL:
             runtime._state = stored_state
-=======
-        runtime.store_raised_exception(L, b'error during Python call')
-        return -1
->>>>>>> a57eabd6
 
 cdef int py_object_call(lua_State* L) nogil:
     cdef py_object* py_obj = unwrap_lua_object(L, 1) # may not return on error!
