# cython: embedsignature=True, binding=True, language_level=3str

"""
A fast Python wrapper around Lua and LuaJIT2.
"""

from __future__ import absolute_import

cimport cython

from libc.string cimport strlen, strchr
from lupa cimport lua
from .lua cimport lua_State

cimport cpython.ref
cimport cpython.tuple
cimport cpython.float
cimport cpython.long
from cpython.ref cimport PyObject
from cpython.method cimport (
    PyMethod_Check, PyMethod_GET_SELF, PyMethod_GET_FUNCTION)
from cpython.bytes cimport PyBytes_FromFormat

#from libc.stdint cimport uintptr_t
cdef extern from *:
    """
    #if PY_VERSION_HEX < 0x03040000 && defined(_MSC_VER)
        #ifndef _MSC_STDINT_H_
            #ifdef _WIN64 // [
               typedef unsigned __int64  uintptr_t;
            #else // _WIN64 ][
               typedef _W64 unsigned int uintptr_t;
            #endif // _WIN64 ]
        #endif
    #else
        #include <stdint.h>
    #endif
    """
    ctypedef size_t uintptr_t
    cdef Py_ssize_t PY_SSIZE_T_MAX
<<<<<<< HEAD
=======
    cdef long LONG_MIN, LONG_MAX
>>>>>>> f014284c

cdef object exc_info, exit
from sys import exc_info, exit

cdef object Mapping
try:
    from collections.abc import Mapping
except ImportError:
    from collections import Mapping  # Py2

cdef object wraps
from functools import wraps


__all__ = ['LUA_VERSION', 'LuaRuntime', 'LuaError', 'LuaSyntaxError',
           'as_itemgetter', 'as_attrgetter', 'lua_type',
           'unpacks_lua_table', 'unpacks_lua_table_method']

cdef object builtins
try:
    import __builtin__ as builtins
except ImportError:
    import builtins

DEF POBJECT = b"POBJECT" # as used by LunaticPython
DEF LUPAOFH = b"LUPA_NUMBER_OVERFLOW_CALLBACK_FUNCTION"
DEF PYREFST = b"LUPA_PYTHON_REFERENCES_TABLE"

cdef extern from *:
    """
    #define IS_PY2 (PY_MAJOR_VERSION == 2)
    """
    int IS_PY2

cdef enum WrappedObjectFlags:
    # flags that determine the behaviour of a wrapped object:
    OBJ_AS_INDEX = 1 # prefers the getitem protocol (over getattr)
    OBJ_UNPACK_TUPLE = 2 # unpacks into separate values if it is a tuple
    OBJ_ENUMERATOR = 4 # iteration uses native enumerate() implementation

cdef struct py_object:
    PyObject* obj
    PyObject* runtime
    int type_flags  # or-ed set of WrappedObjectFlags


include "lock.pxi"


cdef int _LUA_VERSION = lua.read_lua_version(NULL)
LUA_VERSION = (_LUA_VERSION // 100, _LUA_VERSION % 100)


class LuaError(Exception):
    """Base class for errors in the Lua runtime.
    """


class LuaSyntaxError(LuaError):
    """Syntax error in Lua code.
    """


class LuaMemoryError(LuaError):
    """Memory error in Lua code.
    """


def lua_type(obj):
    """
    Return the Lua type name of a wrapped object as string, as provided
    by Lua's type() function.

    For non-wrapper objects (i.e. normal Python objects), returns None.
    """
    if not isinstance(obj, _LuaObject):
        return None
    lua_object = <_LuaObject>obj
    assert lua_object._runtime is not None
    lock_runtime(lua_object._runtime)
    L = lua_object._state
    old_top = lua.lua_gettop(L)
    cdef const char* lua_type_name
    try:
        lua_object.push_lua_object(L)
        ltype = lua.lua_type(L, -1)
        if ltype == lua.LUA_TTABLE:
            return 'table'
        elif ltype == lua.LUA_TFUNCTION:
            return 'function'
        elif ltype == lua.LUA_TTHREAD:
            return 'thread'
        elif ltype in (lua.LUA_TUSERDATA, lua.LUA_TLIGHTUSERDATA):
            return 'userdata'
        else:
            lua_type_name = lua.lua_typename(L, ltype)
            return lua_type_name if IS_PY2 else lua_type_name.decode('ascii')
    finally:
        lua.lua_settop(L, old_top)
        unlock_runtime(lua_object._runtime)


@cython.no_gc_clear
cdef class LuaRuntime:
    """The main entry point to the Lua runtime.

    Available options:

    * ``encoding``: the string encoding, defaulting to UTF-8.  If set
      to ``None``, all string values will be returned as byte strings.
      Otherwise, they will be decoded to unicode strings on the way
      from Lua to Python and unicode strings will be encoded on the
      way to Lua.  Note that ``str()`` calls on Lua objects will
      always return a unicode object.

    * ``source_encoding``: the encoding used for Lua code, defaulting to
      the string encoding or UTF-8 if the string encoding is ``None``.

    * ``attribute_filter``: filter function for attribute access
      (get/set).  Must have the signature ``func(obj, attr_name,
      is_setting)``, where ``is_setting`` is True when the attribute
      is being set.  If provided, the function will be called for all
      Python object attributes that are being accessed from Lua code.
      Normally, it should return an attribute name that will then be
      used for the lookup.  If it wants to prevent access, it should
      raise an ``AttributeError``.  Note that Lua does not guarantee
      that the names will be strings.  (New in Lupa 0.20)

    * ``attribute_handlers``: like ``attribute_filter`` above, but
      handles the getting/setting itself rather than giving hints
      to the LuaRuntime.  This must be a 2-tuple, ``(getter, setter)``
      where ``getter`` has the signature ``func(obj, attr_name)``
      and either returns the value for ``obj.attr_name`` or raises an
      ``AttributeError``  The function ``setter`` has the signature
      ``func(obj, attr_name, value)`` and may raise an ``AttributeError``.
      The return value of the setter is unused.  (New in Lupa 1.0)

    * ``register_eval``: should Python's ``eval()`` function be available
      to Lua code as ``python.eval()``?  Note that this does not remove it
      from the builtins.  Use an ``attribute_filter`` function for that.
      (default: True)

    * ``register_builtins``: should Python's builtins be available to Lua
      code as ``python.builtins.*``?  Note that this does not prevent access
      to the globals available as special Python function attributes, for
      example.  Use an ``attribute_filter`` function for that.
      (default: True, new in Lupa 1.2)

    * ``unpack_returned_tuples``: should Python tuples be unpacked in Lua?
      If ``py_fun()`` returns ``(1, 2, 3)``, then does ``a, b, c = py_fun()``
      give ``a == 1 and b == 2 and c == 3`` or does it give
      ``a == (1,2,3), b == nil, c == nil``?  ``unpack_returned_tuples=True``
      gives the former.
      (default: False, new in Lupa 0.21)

    * ``overflow_handler``: function for handling Python integers overflowing
      Lua integers. Must have the signature ``func(obj)``. If provided, the
      function will be called when a Python integer (possibly of arbitrary
      precision type) is too large to fit in a fixed-precision Lua integer.
      Normally, it should return the now well-behaved object that can be
      converted/wrapped to a Lua type. If the object cannot be precisely
      represented in Lua, it should raise an ``OverflowError``.

    Example usage::

      >>> from lupa import LuaRuntime
      >>> lua = LuaRuntime()

      >>> lua.eval('1+1')
      2

      >>> lua_func = lua.eval('function(f, n) return f(n) end')

      >>> def py_add1(n): return n+1
      >>> lua_func(py_add1, 2)
      3
    """
    cdef lua_State *_state
    cdef FastRLock _lock
    cdef dict _pyrefs_in_lua
    cdef tuple _raised_exception
    cdef bytes _encoding
    cdef bytes _source_encoding
    cdef object _attribute_filter
    cdef object _attribute_getter
    cdef object _attribute_setter
    cdef bint _unpack_returned_tuples

    def __cinit__(self, encoding='UTF-8', source_encoding=None,
                  attribute_filter=None, attribute_handlers=None,
                  bint register_eval=True, bint unpack_returned_tuples=False,
                  bint register_builtins=True, overflow_handler=None):
        cdef lua_State* L = lua.luaL_newstate()
        if L is NULL:
            raise LuaError("Failed to initialise Lua runtime")
        self._state = L
        self._lock = FastRLock()
        self._pyrefs_in_lua = {}
        self._encoding = _asciiOrNone(encoding)
        self._source_encoding = _asciiOrNone(source_encoding) or self._encoding or b'UTF-8'
        if attribute_filter is not None and not callable(attribute_filter):
            raise ValueError("attribute_filter must be callable")
        self._attribute_filter = attribute_filter
        self._unpack_returned_tuples = unpack_returned_tuples

        if attribute_handlers:
            raise_error = False
            try:
                getter, setter = attribute_handlers
            except (ValueError, TypeError):
                raise_error = True
            else:
                if (getter is not None and not callable(getter) or
                        setter is not None and not callable(setter)):
                    raise_error = True
            if raise_error:
                raise ValueError("attribute_handlers must be a sequence of two callables")
            if attribute_filter and (getter is not None or setter is not None):
                raise ValueError("attribute_filter and attribute_handlers are mutually exclusive")
            self._attribute_getter, self._attribute_setter = getter, setter

        lua.luaL_openlibs(L)
        self.init_python_lib(register_eval, register_builtins)
        lua.lua_atpanic(L, <lua.lua_CFunction>1)

        self.set_overflow_handler(overflow_handler)

    def __dealloc__(self):
        if self._state is not NULL:
            lua.lua_close(self._state)
            self._state = NULL

    @property
    def lua_version(self):
        """
        The Lua runtime/language version as tuple, e.g. (5, 3) for Lua 5.3.
        """
        cdef int version = lua.read_lua_version(self._state)
        return (version // 100, version % 100)

    @property
    def lua_implementation(self):
        """
        The Lua implementation version string, e.g. "Lua 5.3" or "LuaJIT 2.0.1".
        May execute Lua code.
        """
        return self.eval(
            "(function () "
            "    if type(jit) == 'table' then return jit.version else return _VERSION end "
            "end)()"
        )

    @cython.final
    cdef int reraise_on_exception(self) except -1:
        if self._raised_exception is not None:
            exception = self._raised_exception
            self._raised_exception = None
            raise exception[0], exception[1], exception[2]
        return 0

    @cython.final
    cdef int store_raised_exception(self, lua_State* L, bytes lua_error_msg) except -1:
        try:
            self._raised_exception = tuple(exc_info())
            py_to_lua(self, L, self._raised_exception[1])
        except:
            lua.lua_pushlstring(L, lua_error_msg, len(lua_error_msg))
            raise
        return 0

    def eval(self, lua_code, *args):
        """Evaluate a Lua expression passed in a string.
        """
        assert self._state is not NULL
        if isinstance(lua_code, unicode):
            lua_code = (<unicode>lua_code).encode(self._source_encoding)
        return run_lua(self, b'return ' + lua_code, args)

    def execute(self, lua_code, *args):
        """Execute a Lua program passed in a string.
        """
        assert self._state is not NULL
        if isinstance(lua_code, unicode):
            lua_code = (<unicode>lua_code).encode(self._source_encoding)
        return run_lua(self, lua_code, args)

    def compile(self, lua_code):
        """Compile a Lua program into a callable Lua function.
        """
        cdef const char *err
        if isinstance(lua_code, unicode):
            lua_code = (<unicode>lua_code).encode(self._source_encoding)
        L = self._state
        lock_runtime(self)
        oldtop = lua.lua_gettop(L)
        cdef size_t size
        try:
            status = lua.luaL_loadbuffer(L, lua_code, len(lua_code), b'<python>')
            if status == 0:
                return py_from_lua(self, L, -1)
            else:
                err = lua.lua_tolstring(L, -1, &size)
                error = err[:size] if self._encoding is None else err[:size].decode(self._encoding)
                raise LuaSyntaxError(error)
        finally:
            lua.lua_settop(L, oldtop)
            unlock_runtime(self)

    def require(self, modulename):
        """Load a Lua library into the runtime.
        """
        assert self._state is not NULL
        cdef lua_State *L = self._state
        if not isinstance(modulename, (bytes, unicode)):
            raise TypeError("modulename must be a string")
        lock_runtime(self)
        old_top = lua.lua_gettop(L)
        try:
            lua.lua_getglobal(L, 'require')
            if lua.lua_isnil(L, -1):
                raise LuaError("require is not defined")
            return call_lua(self, L, (modulename,))
        finally:
            lua.lua_settop(L, old_top)
            unlock_runtime(self)

    def globals(self):
        """Return the globals defined in this Lua runtime as a Lua
        table.
        """
        assert self._state is not NULL
        cdef lua_State *L = self._state
        lock_runtime(self)
        old_top = lua.lua_gettop(L)
        try:
            lua.lua_getglobal(L, '_G')
            if lua.lua_isnil(L, -1):
                raise LuaError("globals not defined")
            return py_from_lua(self, L, -1)
        finally:
            lua.lua_settop(L, old_top)
            unlock_runtime(self)

    def table(self, *items, **kwargs):
        """Create a new table with the provided items.  Positional
        arguments are placed in the table in order, keyword arguments
        are set as key-value pairs.
        """
        return self.table_from(items, kwargs)

    def table_from(self, *args):
        """Create a new table from Python mapping or iterable.

        table_from() accepts either a dict/mapping or an iterable with items.
        Items from dicts are set as key-value pairs; items from iterables
        are placed in the table in order.

        Nested mappings / iterables are passed to Lua as userdata
        (wrapped Python objects); they are not converted to Lua tables.
        """
        assert self._state is not NULL
        cdef lua_State *L = self._state
        cdef int i = 1
        lock_runtime(self)
        old_top = lua.lua_gettop(L)
        try:
            lua.lua_newtable(L)
            # FIXME: how to check for failure?
            for obj in args:
                if isinstance(obj, dict):
                    for key, value in obj.iteritems():
                        py_to_lua(self, L, key)
                        py_to_lua(self, L, value)
                        lua.lua_rawset(L, -3)

                elif isinstance(obj, _LuaTable):
                    # Stack:                              # tbl
                    (<_LuaObject>obj).push_lua_object(L)  # tbl, obj
                    lua.lua_pushnil(L)                    # tbl, obj, nil       // iterate over obj (-2)
                    while lua.lua_next(L, -2):            # tbl, obj, k, v
                        lua.lua_pushvalue(L, -2)          # tbl, obj, k, v, k   // copy key (because
                        lua.lua_insert(L, -2)             # tbl, obj, k, k, v   // lua_next needs a key for iteration)
                        lua.lua_settable(L, -5)           # tbl, obj, k         // tbl[k] = v
                    lua.lua_pop(L, 1)                     # tbl                 // remove obj from stack

                elif isinstance(obj, Mapping):
                    for key in obj:
                        value = obj[key]
                        py_to_lua(self, L, key)
                        py_to_lua(self, L, value)
                        lua.lua_rawset(L, -3)
                else:
                    for arg in obj:
                        py_to_lua(self, L, arg)
                        lua.lua_rawseti(L, -2, i)
                        i += 1
            return py_from_lua(self, L, -1)
        finally:
            lua.lua_settop(L, old_top)
            unlock_runtime(self)

    def set_overflow_handler(self, overflow_handler):
        """Set the overflow handler function that is called on failures to pass large numbers to Lua.
        """
        cdef lua_State *L = self._state

        if overflow_handler is not None and not callable(overflow_handler):
            raise ValueError("overflow_handler must be callable")
        
        lua.lua_pushlstring(L, LUPAOFH, len(LUPAOFH))

        if not py_to_lua(self, L, overflow_handler):
            lua.lua_pop(L, 1)
            raise LuaError("failed to convert overflow_handler")
        
        lua.lua_rawset(L, lua.LUA_REGISTRYINDEX)

    @cython.final
    cdef int register_py_object(self, bytes cname, bytes pyname, object obj) except -1:
        cdef lua_State *L = self._state             # tbl
        lua.lua_pushlstring(L, cname, len(cname))   # tbl cname
        if not py_to_lua_custom(self, L, obj, 0):   # tbl cname obj
            lua.lua_pop(L, 1)
            raise LuaError("failed to convert %s object" % pyname)
        lua.lua_pushlstring(L, pyname, len(pyname)) # tbl cname obj pyname
        lua.lua_pushvalue(L, -2)                    # tbl cname obj pyname obj
        lua.lua_rawset(L, -5)                       # tbl cname obj
        lua.lua_rawset(L, lua.LUA_REGISTRYINDEX)    # tbl
        return 0

    @cython.final
    cdef int init_python_lib(self, bint register_eval, bint register_builtins) except -1:
        cdef lua_State *L = self._state

        # create 'python' lib
        luaL_openlib(L, "python", py_lib, 0)       # lib
        lua.lua_pushlightuserdata(L, <void*>self)  # lib udata
        lua.lua_pushcclosure(L, py_args, 1)        # lib function
        lua.lua_setfield(L, -2, "args")            # lib 

        # register our own object metatable
        lua.luaL_newmetatable(L, POBJECT)          # lib metatbl
        luaL_openlib(L, NULL, py_object_lib, 0)
        lua.lua_pop(L, 1)                          # lib 

        # create and store the python references table
        lua.lua_newtable(L)                                  # lib tbl
        lua.lua_createtable(L, 0, 1)                         # lib tbl metatbl
        lua.lua_pushlstring(L, "v", 1)                       # lib tbl metatbl "v"
        lua.lua_setfield(L, -2, "__mode")                    # lib tbl metatbl
        lua.lua_setmetatable(L, -2)                          # lib tbl
        lua.lua_setfield(L, lua.LUA_REGISTRYINDEX, PYREFST)  # lib 

        # register global names in the module
        self.register_py_object(b'Py_None',  b'none', None)
        if register_eval:
            self.register_py_object(b'eval',     b'eval', eval)
        if register_builtins:
            self.register_py_object(b'builtins', b'builtins', builtins)

        # pop 'python' lib
        lua.lua_pop(L, 1)

        return 0  # nothing left to return on the stack


################################################################################
# decorators for calling Python functions with keyword (named) arguments
# from Lua scripts

def unpacks_lua_table(func):
    """
    A decorator to make the decorated function receive kwargs
    when it is called from Lua with a single Lua table argument.

    Python functions wrapped in this decorator can be called from Lua code
    as ``func(foo, bar)``, ``func{foo=foo, bar=bar}`` and ``func{foo, bar=bar}``.

    See also: http://lua-users.org/wiki/NamedParameters

    WARNING: avoid using this decorator for functions where the
    first argument can be a Lua table.

    WARNING: be careful with ``nil`` values.  Depending on the context,
    passing ``nil`` as a parameter can mean either "omit a parameter"
    or "pass None".  This even depends on the Lua version.  It is
    possible to use ``python.none`` instead of ``nil`` to pass None values
    robustly.
    """
    @wraps(func)
    def wrapper(*args):
        args, kwargs = _fix_args_kwargs(args)
        return func(*args, **kwargs)
    return wrapper


def unpacks_lua_table_method(meth):
    """
    This is :func:`unpacks_lua_table` for methods
    (i.e. it knows about the 'self' argument).
    """
    @wraps(meth)
    def wrapper(self, *args):
        args, kwargs = _fix_args_kwargs(args)
        return meth(self, *args, **kwargs)
    return wrapper


cdef void check_lua_stack(lua_State* L, int extra):
    """Wrapper around lua_checkstack
    On failure, a LuaMemoryError is raised
    """
    if not lua.lua_checkstack(L, extra):
        raise LuaMemoryError("could not ensure %d free extra slots"
                             " in the Lua stack" % (extra, ))


cdef int get_object_length_aux(lua_State* L) nogil:
    cdef size_t length = lua.lua_objlen(L, lua.lua_upvalueindex(1))
    lua.lua_pushlightuserdata(L, <void*>length)
    return 1


cdef Py_ssize_t get_object_length(LuaRuntime runtime, lua_State* L, int index):
    """Obtains the length of the object at the given valid index
    If Lua raises an error, a LuaError is raised
    If the object length doesn't fit Py_ssize_t, an OverflowError is raised
    """
    cdef int result
    cdef size_t length
    check_lua_stack(L, 1)
    lua.lua_pushvalue(L, index)                        # index
    lua.lua_pushcclosure(L, get_object_length_aux, 1)  # closure
    result = lua.lua_pcall(L, 0, 1, 0)
    if result:
                                                       # err
        raise_lua_error(runtime, L, result)            #
                                                       # length
    length = <size_t>lua.lua_touserdata(L, -1)
    lua.lua_pop(L, 1)                                  #
    if length > <size_t> PY_SSIZE_T_MAX:
        raise OverflowError(f"Size too large to represent: {length}")
    return length


cdef tuple unpack_lua_table(LuaRuntime runtime):
    """Unpacks table at the top of the stack into
        - a tuple of positional arguments
        - a dictionary of keyword arguments
    """
    assert runtime is not None
    cdef tuple args
    cdef dict kwargs = {}
    cdef bytes source_encoding = runtime._source_encoding
    cdef int old_top
    cdef Py_ssize_t index, length
    cdef lua_State* L = runtime._state
    check_lua_stack(L, 2)
    lock_runtime(runtime)
    old_top = lua.lua_gettop(L)
    try:
        length = get_object_length(runtime, L, -1)
        args = cpython.tuple.PyTuple_New(length)
        lua.lua_pushnil(L)            # nil (first key)
        while lua.lua_next(L, -2):
                                      # key value
            key = py_from_lua(runtime, L, -2)
            value = py_from_lua(runtime, L, -1)
            if isinstance(key, (int, long)) and not isinstance(key, bool):
                index = <Py_ssize_t>key
                if index < 1 or index > length:
                    raise IndexError("table index out of range")
                cpython.ref.Py_INCREF(value)
                cpython.tuple.PyTuple_SET_ITEM(args, index-1, value)
            elif isinstance(key, bytes):
                if IS_PY2:
                    kwargs[key] = value
                else:
                    kwargs[(<bytes>key).decode(source_encoding)] = value
            elif isinstance(key, unicode):
                kwargs[key] = value
            else:
                raise TypeError("table key is neither an integer nor a string")
            lua.lua_pop(L, 1)         # key
    finally:
        lua.lua_settop(L, old_top)
        unlock_runtime(runtime)
    return args, kwargs


cdef tuple _fix_args_kwargs(tuple args):
    """
    Extract named arguments from args passed to a Python function by Lua
    script. Arguments are processed only if a single argument is passed and
    it is a table.
    """
    if len(args) != 1:
        return args, {}

    arg = args[0]
    if not isinstance(arg, _LuaTable):
        return args, {}

    cdef _LuaTable table = <_LuaTable>arg
    table.push_lua_object(table._state)
    return unpack_lua_table(table._runtime)


################################################################################
# fast, re-entrant runtime locking

cdef inline int lock_runtime(LuaRuntime runtime) except -1:
    if not lock_lock(runtime._lock, pythread.PyThread_get_thread_ident(), True):
        raise LuaError("Failed to acquire thread lock")
    return 0

cdef inline void unlock_runtime(LuaRuntime runtime) nogil:
    unlock_lock(runtime._lock)


################################################################################
# Lua object wrappers

@cython.internal
@cython.no_gc_clear
@cython.freelist(16)
cdef class _LuaObject:
    """A wrapper around a Lua object such as a table or function.
    """
    cdef LuaRuntime _runtime
    cdef lua_State* _state
    cdef int _ref

    def __init__(self):
        raise TypeError("Type cannot be instantiated manually")

    def __dealloc__(self):
        if self._runtime is None:
            return
        cdef lua_State* L = self._state
        locked = False
        try:
            lock_runtime(self._runtime)
            locked = True
        except:
            pass
        finally:
            lua.luaL_unref(L, lua.LUA_REGISTRYINDEX, self._ref)
            if locked:
                unlock_runtime(self._runtime)

    @cython.final
    cdef inline int push_lua_object(self, lua_State* L) except -1:
        lua.lua_rawgeti(L, lua.LUA_REGISTRYINDEX, self._ref)
        if lua.lua_isnil(L, -1):
            lua.lua_pop(L, 1)
            raise LuaError("lost reference")
        return 0

    def __eq__(self, o):
        assert self._runtime is not None
        if not isinstance(o, _LuaObject):
            return False
        cdef lua_State* L = self._state
        cdef _LuaObject other = <_LuaObject>o
        if L != other._state:
            return False
        lock_runtime(self._runtime)
        old_top = lua.lua_gettop(L)
        cdef bint equal = False
        try:
            self.push_lua_object(L)
            other.push_lua_object(L)
            equal = lua.lua_rawequal(L, -1, -2)
        finally:
            lua.lua_settop(L, old_top)
            unlock_runtime(self._runtime)
        return equal

    def __call__(self, *args):
        assert self._runtime is not None
        cdef lua_State* L = self._state
        lock_runtime(self._runtime)
        try:
            lua.lua_settop(L, 0)
            self.push_lua_object(L)
            return call_lua(self._runtime, L, args)
        finally:
            lua.lua_settop(L, 0)
            unlock_runtime(self._runtime)

    def __len__(self):
        return self._len()

    @cython.final
<<<<<<< HEAD
    cdef Py_ssize_t _len(self):
=======
    cdef Py_ssize_t _len(self) except -1:
>>>>>>> f014284c
        assert self._runtime is not None
        cdef lua_State* L = self._state
        lock_runtime(self._runtime)
        size = 0
        try:
            self.push_lua_object(L)
            size = get_object_length(self._runtime, L, -1)
            lua.lua_pop(L, 1)
        finally:
            unlock_runtime(self._runtime)
        if size > <size_t> PY_SSIZE_T_MAX:
            raise OverflowError(f"Size too large to represent: {size}")
        return <Py_ssize_t> size

    def __nonzero__(self):
        return True

    def __iter__(self):
        # if not provided, iteration will try item access and call into Lua
        raise TypeError("iteration is only supported for tables")

    def __repr__(self):
        assert self._runtime is not None
        cdef lua_State* L = self._state
        cdef bytes encoding = self._runtime._encoding or b'UTF-8'
        lock_runtime(self._runtime)
        try:
            self.push_lua_object(L)
            return lua_object_repr(L, encoding)
        finally:
            lua.lua_pop(L, 1)
            unlock_runtime(self._runtime)

    def __str__(self):
        assert self._runtime is not None
        cdef lua_State* L = self._state
        cdef unicode py_string = None
        cdef const char *s
        cdef size_t size = 0
        cdef bytes encoding = self._runtime._encoding or b'UTF-8'
        lock_runtime(self._runtime)
        old_top = lua.lua_gettop(L)
        try:
            self.push_lua_object(L)
            # lookup and call "__tostring" metatable method manually to catch any errors
            if lua.lua_getmetatable(L, -1):
                lua.lua_pushlstring(L, "__tostring", 10)
                lua.lua_rawget(L, -2)
                if not lua.lua_isnil(L, -1) and lua.lua_pcall(L, 1, 1, 0) == 0:
                    s = lua.lua_tolstring(L, -1, &size)
                    if s:
                        try:
                            py_string = s[:size].decode(encoding)
                        except UnicodeDecodeError:
                            # safe 'decode'
                            py_string = s[:size].decode('ISO-8859-1')
            if py_string is None:
                lua.lua_settop(L, old_top + 1)
                py_string = lua_object_repr(L, encoding)
        finally:
            lua.lua_settop(L, old_top)
            unlock_runtime(self._runtime)
        return py_string

    def __getattr__(self, name):
        assert self._runtime is not None
        if isinstance(name, unicode):
            if (<unicode>name).startswith(u'__') and (<unicode>name).endswith(u'__'):
                return object.__getattr__(self, name)
            name = (<unicode>name).encode(self._runtime._source_encoding)
        elif isinstance(name, bytes):
            if (<bytes>name).startswith(b'__') and (<bytes>name).endswith(b'__'):
                return object.__getattr__(self, name)
        return self._getitem(name, is_attr_access=True)

    def __getitem__(self, index_or_name):
        return self._getitem(index_or_name, is_attr_access=False)

    @cython.final
    cdef _getitem(self, name, bint is_attr_access):
        cdef lua_State* L = self._state
        lock_runtime(self._runtime)
        old_top = lua.lua_gettop(L)
        try:
            self.push_lua_object(L)
            lua_type = lua.lua_type(L, -1)
            if lua_type == lua.LUA_TFUNCTION or lua_type == lua.LUA_TTHREAD:
                lua.lua_pop(L, 1)
                raise (AttributeError if is_attr_access else TypeError)(
                    "item/attribute access not supported on functions")
            # table[nil] fails, so map None -> python.none for Lua tables
            py_to_lua(self._runtime, L, name, wrap_none=lua_type == lua.LUA_TTABLE)
            lua.lua_gettable(L, -2)
            return py_from_lua(self._runtime, L, -1)
        finally:
            lua.lua_settop(L, old_top)
            unlock_runtime(self._runtime)


cdef _LuaObject new_lua_object(LuaRuntime runtime, lua_State* L, int n):
    cdef _LuaObject obj = _LuaObject.__new__(_LuaObject)
    init_lua_object(obj, runtime, L, n)
    return obj

cdef void init_lua_object(_LuaObject obj, LuaRuntime runtime, lua_State* L, int n):
    obj._runtime = runtime
    obj._state = L
    lua.lua_pushvalue(L, n)
    obj._ref = lua.luaL_ref(L, lua.LUA_REGISTRYINDEX)

cdef object lua_object_repr(lua_State* L, bytes encoding):
    cdef bytes py_bytes
    lua_type = lua.lua_type(L, -1)
    if lua_type in (lua.LUA_TTABLE, lua.LUA_TFUNCTION):
        ptr = <void*>lua.lua_topointer(L, -1)
    elif lua_type in (lua.LUA_TUSERDATA, lua.LUA_TLIGHTUSERDATA):
        ptr = <void*>lua.lua_touserdata(L, -1)
    elif lua_type == lua.LUA_TTHREAD:
        ptr = <void*>lua.lua_tothread(L, -1)
    else:
        ptr = NULL
    if ptr:
        py_bytes = PyBytes_FromFormat(
            "<Lua %s at %p>", lua.lua_typename(L, lua_type), ptr)
    else:
        py_bytes = PyBytes_FromFormat(
            "<Lua %s>", lua.lua_typename(L, lua_type))
    try:
        return py_bytes.decode(encoding)
    except UnicodeDecodeError:
        # safe 'decode'
        return py_bytes.decode('ISO-8859-1')


@cython.final
@cython.internal
@cython.no_gc_clear
cdef class _LuaTable(_LuaObject):
    def __iter__(self):
        return _LuaIter(self, KEYS)

    def keys(self):
        """Returns an iterator over the keys of a table that this
        object represents.  Same as iter(obj).
        """
        return _LuaIter(self, KEYS)

    def values(self):
        """Returns an iterator over the values of a table that this
        object represents.
        """
        return _LuaIter(self, VALUES)

    def items(self):
        """Returns an iterator over the key-value pairs of a table
        that this object represents.
        """
        return _LuaIter(self, ITEMS)

    def __setattr__(self, name, value):
        assert self._runtime is not None
        if isinstance(name, unicode):
            if (<unicode>name).startswith(u'__') and (<unicode>name).endswith(u'__'):
                object.__setattr__(self, name, value)
                return
            name = (<unicode>name).encode(self._runtime._source_encoding)
        elif isinstance(name, bytes) and (<bytes>name).startswith(b'__') and (<bytes>name).endswith(b'__'):
            object.__setattr__(self, name, value)
            return
        self._setitem(name, value)

    def __setitem__(self, index_or_name, value):
        self._setitem(index_or_name, value)

    @cython.final
    cdef int _setitem(self, name, value) except -1:
        cdef lua_State* L = self._state
        lock_runtime(self._runtime)
        old_top = lua.lua_gettop(L)
        try:
            self.push_lua_object(L)
            # table[nil] fails, so map None -> python.none for Lua tables
            py_to_lua(self._runtime, L, name, wrap_none=True)
            py_to_lua(self._runtime, L, value)
            lua.lua_settable(L, -3)
        finally:
            lua.lua_settop(L, old_top)
            unlock_runtime(self._runtime)
        return 0

    def __delattr__(self, item):
        assert self._runtime is not None
        if isinstance(item, unicode):
            if (<unicode>item).startswith(u'__') and (<unicode>item).endswith(u'__'):
                object.__delattr__(self, item)
                return
            item = (<unicode>item).encode(self._runtime._source_encoding)
        elif isinstance(item, bytes) and (<bytes>item).startswith(b'__') and (<bytes>item).endswith(b'__'):
            object.__delattr__(self, item)
            return
        self._delitem(item)

    def __delitem__(self, key):
        self._delitem(key)

    @cython.final
    cdef _delitem(self, name):
        cdef lua_State* L = self._state
        lock_runtime(self._runtime)
        old_top = lua.lua_gettop(L)
        try:
            self.push_lua_object(L)
            py_to_lua(self._runtime, L, name, wrap_none=True)
            lua.lua_pushnil(L)
            lua.lua_settable(L, -3)
        finally:
            lua.lua_settop(L, old_top)
            unlock_runtime(self._runtime)


cdef _LuaTable new_lua_table(LuaRuntime runtime, lua_State* L, int n):
    cdef _LuaTable obj = _LuaTable.__new__(_LuaTable)
    init_lua_object(obj, runtime, L, n)
    return obj


@cython.internal
@cython.no_gc_clear
cdef class _LuaFunction(_LuaObject):
    """A Lua function (which may become a coroutine).
    """
    def coroutine(self, *args):
        """Create a Lua coroutine from a Lua function and call it with
        the passed parameters to start it up.
        """
        assert self._runtime is not None
        cdef lua_State* L = self._state
        cdef lua_State* co
        cdef _LuaThread thread
        lock_runtime(self._runtime)
        old_top = lua.lua_gettop(L)
        try:
            self.push_lua_object(L)
            if not lua.lua_isfunction(L, -1) or lua.lua_iscfunction(L, -1):
                raise TypeError("Lua object is not a function")
            # create thread stack and push the function on it
            co = lua.lua_newthread(L)
            lua.lua_pushvalue(L, 1)
            lua.lua_xmove(L, co, 1)
            # create the coroutine object and initialise it
            assert lua.lua_isthread(L, -1)
            thread = new_lua_thread(self._runtime, L, -1)
            thread._arguments = args # always a tuple, not None !
            return thread
        finally:
            lua.lua_settop(L, old_top)
            unlock_runtime(self._runtime)

cdef _LuaFunction new_lua_function(LuaRuntime runtime, lua_State* L, int n):
    cdef _LuaFunction obj = _LuaFunction.__new__(_LuaFunction)
    init_lua_object(obj, runtime, L, n)
    return obj


@cython.final
@cython.internal
@cython.no_gc_clear
cdef class _LuaCoroutineFunction(_LuaFunction):
    """A function that returns a new coroutine when called.
    """
    def __call__(self, *args):
        return self.coroutine(*args)

cdef _LuaCoroutineFunction new_lua_coroutine_function(LuaRuntime runtime, lua_State* L, int n):
    cdef _LuaCoroutineFunction obj = _LuaCoroutineFunction.__new__(_LuaCoroutineFunction)
    init_lua_object(obj, runtime, L, n)
    return obj


@cython.final
@cython.internal
@cython.no_gc_clear   # FIXME: get rid if this
cdef class _LuaThread(_LuaObject):
    """A Lua thread (coroutine).
    """
    cdef lua_State* _co_state
    cdef tuple _arguments
    def __iter__(self):
        return self

    def __next__(self):
        assert self._runtime is not None
        cdef tuple args = self._arguments
        if args is not None:
            self._arguments = None
        return resume_lua_thread(self, args)

    def send(self, value):
        """Send a value into the coroutine.  If the value is a tuple,
        send the unpacked elements.
        """
        if value is not None:
            if self._arguments is not None:
                raise TypeError("can't send non-None value to a just-started generator")
            if not isinstance(value, tuple):
                value = (value,)
        elif self._arguments is not None:
            value = self._arguments
            self._arguments = None
        return resume_lua_thread(self, <tuple>value)

    def __bool__(self):
        cdef lua.lua_Debug dummy
        assert self._runtime is not None
        cdef int status = lua.lua_status(self._co_state)
        if status == lua.LUA_YIELD:
            return True
        if status == 0:
            # copied from Lua code: check for frames
            if lua.lua_getstack(self._co_state, 0, &dummy) > 0:
                return True # currently running
            elif lua.lua_gettop(self._co_state) > 0:
                return True # not started yet
        return False

cdef _LuaThread new_lua_thread(LuaRuntime runtime, lua_State* L, int n):
    cdef _LuaThread obj = _LuaThread.__new__(_LuaThread)
    init_lua_object(obj, runtime, L, n)
    obj._co_state = lua.lua_tothread(L, n)
    return obj


cdef _LuaObject new_lua_thread_or_function(LuaRuntime runtime, lua_State* L, int n):
    # this is special - we replace a new (unstarted) thread by its
    # underlying function to better follow Python's own generator
    # protocol
    cdef lua_State* co = lua.lua_tothread(L, n)
    assert co is not NULL
    if lua.lua_status(co) == 0 and lua.lua_gettop(co) == 1:
        # not started yet => get the function and return that
        lua.lua_pushvalue(co, 1)
        lua.lua_xmove(co, L, 1)
        try:
            return new_lua_coroutine_function(runtime, L, -1)
        finally:
            lua.lua_pop(L, 1)
    else:
        # already started => wrap the thread
        return new_lua_thread(runtime, L, n)


cdef object resume_lua_thread(_LuaThread thread, tuple args):
    cdef lua_State* co = thread._co_state
    cdef lua_State* L = thread._state
    cdef int status, i, nargs = 0, nres = 0
    lock_runtime(thread._runtime)
    old_top = lua.lua_gettop(L)
    try:
        if lua.lua_status(co) == 0 and lua.lua_gettop(co) == 0:
            # already terminated
            raise StopIteration
        if args:
            nargs = len(args)
            push_lua_arguments(thread._runtime, co, args)
        with nogil:
            status = lua.lua_resume(co, L, nargs, &nres)
        if status != lua.LUA_YIELD:
            if status == 0:
                # terminated
                if nres == 0:
                    # no values left to return
                    raise StopIteration
            else:
                raise_lua_error(thread._runtime, co, status)

        # Move yielded values to the main state before unpacking.
        # This is what Lua's internal auxresume function is doing;
        # it affects wrapped Lua functions returned to Python.
        lua.lua_xmove(co, L, nres)
        return unpack_lua_results(thread._runtime, L)
    finally:
        # FIXME: check that coroutine state is OK in case of errors?
        lua.lua_settop(L, old_top)
        unlock_runtime(thread._runtime)


cdef enum:
    KEYS = 1
    VALUES = 2
    ITEMS = 3


@cython.final
@cython.internal
@cython.no_gc_clear
cdef class _LuaIter:
    cdef LuaRuntime _runtime
    cdef _LuaObject _obj
    cdef lua_State* _state
    cdef int _refiter
    cdef char _what

    def __cinit__(self, _LuaObject obj not None, int what):
        self._state = NULL
        assert obj._runtime is not None
        self._runtime = obj._runtime
        self._obj = obj
        self._state = obj._state
        self._refiter = 0
        self._what = what

    def __dealloc__(self):
        if self._runtime is None:
            return
        cdef lua_State* L = self._state
        if L is not NULL and self._refiter:
            locked = False
            try:
                lock_runtime(self._runtime)
                locked = True
            except:
                pass
            lua.luaL_unref(L, lua.LUA_REGISTRYINDEX, self._refiter)
            if locked:
                unlock_runtime(self._runtime)

    def __repr__(self):
        return u"LuaIter(%r)" % (self._obj)

    def __iter__(self):
        return self

    def __next__(self):
        if self._obj is None:
            raise StopIteration
        cdef lua_State* L = self._obj._state
        lock_runtime(self._runtime)
        old_top = lua.lua_gettop(L)
        try:
            if self._obj is None:
                raise StopIteration
            # iterable object
            self._obj.push_lua_object(L)
            if not lua.lua_istable(L, -1):
                raise TypeError("cannot iterate over non-table (found %r)" % self._obj)
            if not self._refiter:
                # initial key
                lua.lua_pushnil(L)
            else:
                # last key
                lua.lua_rawgeti(L, lua.LUA_REGISTRYINDEX, self._refiter)
            if lua.lua_next(L, -2):
                try:
                    if self._what == KEYS:
                        retval = py_from_lua(self._runtime, L, -2)
                    elif self._what == VALUES:
                        retval = py_from_lua(self._runtime, L, -1)
                    else: # ITEMS
                        retval = (py_from_lua(self._runtime, L, -2), py_from_lua(self._runtime, L, -1))
                finally:
                    # pop value
                    lua.lua_pop(L, 1)
                    # pop and store key
                    if not self._refiter:
                        self._refiter = lua.luaL_ref(L, lua.LUA_REGISTRYINDEX)
                    else:
                        lua.lua_rawseti(L, lua.LUA_REGISTRYINDEX, self._refiter)
                return retval
            # iteration done, clean up
            if self._refiter:
                lua.luaL_unref(L, lua.LUA_REGISTRYINDEX, self._refiter)
                self._refiter = 0
            self._obj = None
        finally:
            lua.lua_settop(L, old_top)
            unlock_runtime(self._runtime)
        raise StopIteration

# type conversions and protocol adaptations

cdef int py_asfunc_call(lua_State *L) nogil:
    if (lua.lua_gettop(L) == 1 and lua.lua_islightuserdata(L, 1)
            and lua.lua_topointer(L, 1) == <void*>unpack_wrapped_pyfunction):
        # special case: unpack_python_argument_or_jump() calls this to find out the Python object
        lua.lua_pushvalue(L, lua.lua_upvalueindex(1))
        return 1
    lua.lua_pushvalue(L, lua.lua_upvalueindex(1))
    lua.lua_insert(L, 1)
    return py_object_call(L)

cdef py_object* unpack_wrapped_pyfunction(lua_State* L, int n) nogil:
    cdef lua.lua_CFunction cfunction = lua.lua_tocfunction(L, n)
    if cfunction is <lua.lua_CFunction>py_asfunc_call:
        lua.lua_pushvalue(L, n)
        lua.lua_pushlightuserdata(L, <void*>unpack_wrapped_pyfunction)
        if lua.lua_pcall(L, 1, 1, 0) == 0:
            return unpack_userdata(L, -1)
    return NULL


@cython.final
@cython.internal
@cython.freelist(8)
cdef class _PyProtocolWrapper:
    cdef object _obj
    cdef int _type_flags
    def __cinit__(self):
        self._type_flags = 0
    def __init__(self):
        raise TypeError("Type cannot be instantiated from Python")


def as_attrgetter(obj):
    cdef _PyProtocolWrapper wrap = _PyProtocolWrapper.__new__(_PyProtocolWrapper)
    wrap._obj = obj
    wrap._type_flags = 0
    return wrap

def as_itemgetter(obj):
    cdef _PyProtocolWrapper wrap = _PyProtocolWrapper.__new__(_PyProtocolWrapper)
    wrap._obj = obj
    wrap._type_flags = OBJ_AS_INDEX
    return wrap

cdef object py_from_lua(LuaRuntime runtime, lua_State *L, int n):
    """
    Convert a Lua object to a Python object by either mapping, wrapping
    or unwrapping it.
    """
    cdef size_t size = 0
    cdef const char *s
    cdef lua.lua_Number number
    cdef lua.lua_Integer integer
    cdef py_object* py_obj
    cdef int lua_type = lua.lua_type(L, n)

    if lua_type == lua.LUA_TNIL:
        return None
    elif lua_type == lua.LUA_TNUMBER:
        if lua.LUA_VERSION_NUM >= 503:
            if lua.lua_isinteger(L, n):
                integer = lua.lua_tointeger(L, n)
                if IS_PY2 and (sizeof(lua.lua_Integer) <= sizeof(long) or LONG_MIN <= integer <= LONG_MAX):
                    return <long>integer
                else:
                    return integer
            else:
                return lua.lua_tonumber(L, n)
        else:
            number = lua.lua_tonumber(L, n)
            integer = <lua.lua_Integer>number
            if number == integer:
                if IS_PY2 and (sizeof(lua.lua_Integer) <= sizeof(long) or LONG_MIN <= integer <= LONG_MAX):
                    return <long>integer
                else:
                    return integer
            else:
                return number
    elif lua_type == lua.LUA_TSTRING:
        s = lua.lua_tolstring(L, n, &size)
        if runtime._encoding is not None:
            return s[:size].decode(runtime._encoding)
        else:
            return s[:size]
    elif lua_type == lua.LUA_TBOOLEAN:
        return lua.lua_toboolean(L, n)
    elif lua_type == lua.LUA_TUSERDATA:
        py_obj = unpack_userdata(L, n)
        if py_obj:
            if not py_obj.obj:
                raise ReferenceError("deleted python object")
            return <object>py_obj.obj
    elif lua_type == lua.LUA_TTABLE:
        return new_lua_table(runtime, L, n)
    elif lua_type == lua.LUA_TTHREAD:
        return new_lua_thread_or_function(runtime, L, n)
    elif lua_type == lua.LUA_TFUNCTION:
        py_obj = unpack_wrapped_pyfunction(L, n)
        if py_obj:
            if not py_obj.obj:
                raise ReferenceError("deleted python object")
            return <object>py_obj.obj
        return new_lua_function(runtime, L, n)
    return new_lua_object(runtime, L, n)

cdef py_object* unpack_userdata(lua_State *L, int n) nogil:
    """
    Like luaL_checkudata(), unpacks a userdata object and validates that
    it's a wrapped Python object.  Returns NULL on failure.
    """
    p = lua.lua_touserdata(L, n)
    if p and lua.lua_getmetatable(L, n):
        # found userdata with metatable - the one we expect?
        lua.luaL_getmetatable(L, POBJECT)
        if lua.lua_rawequal(L, -1, -2):
            lua.lua_pop(L, 2)
            return <py_object*>p
        lua.lua_pop(L, 2)
    return NULL

cdef int py_function_result_to_lua(LuaRuntime runtime, lua_State *L, object o) except -1:
     if runtime._unpack_returned_tuples and isinstance(o, tuple):
         push_lua_arguments(runtime, L, <tuple>o)
         return len(<tuple>o)
     return py_to_lua(runtime, L, o)

cdef int py_to_lua_handle_overflow(LuaRuntime runtime, lua_State *L, object o) except -1:
    cdef int nargs

    lua.lua_pushlstring(L, LUPAOFH, len(LUPAOFH))
    lua.lua_rawget(L, lua.LUA_REGISTRYINDEX)
    if lua.lua_isnil(L, -1):
        lua.lua_pop(L, 1)
        return 0
    nargs = py_to_lua_custom(runtime, L, o, 0)
    if nargs <= 0:
        lua.lua_pop(L, 1)
        return 0
    if lua.lua_pcall(L, nargs, 1, 0):
        lua.lua_pop(L, 1)
        return 0
    return 1

cdef int py_to_lua(LuaRuntime runtime, lua_State *L, object o, bint wrap_none=False) except -1:
    cdef int pushed_values_count = 0
    cdef int type_flags = 0

    if o is None:
        if wrap_none:
            lua.lua_pushlstring(L, "Py_None", 7)
            lua.lua_rawget(L, lua.LUA_REGISTRYINDEX)
            if lua.lua_isnil(L, -1):
                lua.lua_pop(L, 1)
                return 0
            pushed_values_count = 1
        else:
            # Not really needed, but this way we may check for errors
            # with pushed_values_count == 0.
            lua.lua_pushnil(L)
            pushed_values_count = 1
    elif o is True or o is False:
        lua.lua_pushboolean(L, <bint>o)
        pushed_values_count = 1
    elif type(o) is float:
        lua.lua_pushnumber(L, <lua.lua_Number>cpython.float.PyFloat_AS_DOUBLE(o))
        pushed_values_count = 1
    elif isinstance(o, (long, int)):
        try:
            lua.lua_pushinteger(L, <lua.lua_Integer>o)
            pushed_values_count = 1
        except OverflowError:
            pushed_values_count = py_to_lua_handle_overflow(runtime, L, o)
            if pushed_values_count <= 0:
                raise
    elif isinstance(o, bytes):
        lua.lua_pushlstring(L, <char*>(<bytes>o), len(<bytes>o))
        pushed_values_count = 1
    elif isinstance(o, unicode) and runtime._encoding is not None:
        pushed_values_count = push_encoded_unicode_string(runtime, L, <unicode>o)
    elif isinstance(o, _LuaObject):
        if (<_LuaObject>o)._runtime is not runtime:
            raise LuaError("cannot mix objects from different Lua runtimes")
        (<_LuaObject>o).push_lua_object(L)
        pushed_values_count = 1
    elif isinstance(o, float):
        lua.lua_pushnumber(L, <lua.lua_Number><double>o)
        pushed_values_count = 1
    else:
        if isinstance(o, _PyProtocolWrapper):
            type_flags = (<_PyProtocolWrapper>o)._type_flags
            o = (<_PyProtocolWrapper>o)._obj
        else:
            # prefer __getitem__ over __getattr__ by default
            type_flags = OBJ_AS_INDEX if hasattr(o, '__getitem__') else 0
        pushed_values_count = py_to_lua_custom(runtime, L, o, type_flags)
    return pushed_values_count

cdef int push_encoded_unicode_string(LuaRuntime runtime, lua_State *L, unicode ustring) except -1:
    cdef bytes bytes_string = ustring.encode(runtime._encoding)
    lua.lua_pushlstring(L, <char*>bytes_string, len(bytes_string))
    return 1


cdef inline tuple build_pyref_key(PyObject* o, int type_flags):
    return (<object><uintptr_t>o, <object>type_flags)


cdef bint py_to_lua_custom(LuaRuntime runtime, lua_State *L, object o, int type_flags) except -1:
    cdef py_object* py_obj
    refkey = build_pyref_key(<PyObject*>o, type_flags)
    cdef _PyReference pyref

    lua.lua_getfield(L, lua.LUA_REGISTRYINDEX, PYREFST)  # tbl

    # check if Python object is already referenced in Lua
    if refkey in runtime._pyrefs_in_lua:
        pyref = <_PyReference>runtime._pyrefs_in_lua[refkey]
        lua.lua_rawgeti(L, -1, pyref._ref)              # tbl udata
        py_obj = <py_object*>lua.lua_touserdata(L, -1)
        if py_obj:
            lua.lua_remove(L, -2)                       # udata
            return 1 # values pushed
        lua.lua_pop(L, 1)                               # tbl

    py_obj = <py_object*>lua.lua_newuserdata(L, sizeof(py_object))
    if not py_obj:
        lua.lua_pop(L, 1)                #
        return 0 # values pushed

    py_obj.obj = <PyObject*>o            # tbl udata
    py_obj.runtime = <PyObject*>runtime
    py_obj.type_flags = type_flags
    lua.luaL_getmetatable(L, POBJECT)    # tbl udata metatbl
    lua.lua_setmetatable(L, -2)          # tbl udata
    lua.lua_pushvalue(L, -1)             # tbl udata udata
    pyref = _PyReference.__new__(_PyReference)
    pyref._ref = lua.luaL_ref(L, -3)     # tbl udata
    pyref._obj = o
    lua.lua_remove(L, -2)                # udata

    # originally, we just used:
    #cpython.ref.Py_INCREF(o)
    # now, we store an owned reference in "runtime._pyrefs_in_lua" to keep it visible to Python
    # and a borrowed reference in "py_obj.obj" for access from Lua
    runtime._pyrefs_in_lua[refkey] = pyref

    return 1  # values pushed

cdef inline int _isascii(unsigned char* s):
    cdef unsigned char c = 0
    while s[0]:
        c |= s[0]
        s += 1
    return c & 0x80 == 0


cdef bytes _asciiOrNone(s):
    if s is None:
        return s
    elif isinstance(s, unicode):
        return (<unicode>s).encode('ascii')
    elif isinstance(s, bytearray):
        s = bytes(s)
    elif not isinstance(s, bytes):
        raise ValueError("expected string, got %s" % type(s))
    if not _isascii(<bytes>s):
        raise ValueError("byte string input has unknown encoding, only ASCII is allowed")
    return <bytes>s


# error handling

cdef int raise_lua_error(LuaRuntime runtime, lua_State* L, int result) except -1:
    if result == 0:
        return 0
    elif result == lua.LUA_ERRMEM:
        raise LuaMemoryError()
    else:
        raise LuaError(build_lua_error_message(runtime, L, None, -1))

cdef build_lua_error_message(LuaRuntime runtime, lua_State* L, unicode err_message, int n):
    """Removes the string at the given stack index ``n`` to build an error message
    which can be composed in a format given by err_message
    """
    cdef size_t size = 0
    cdef const char *s = lua.lua_tolstring(L, n, &size)
    if runtime._encoding is not None:
        try:
            py_ustring = s[:size].decode(runtime._encoding)
        except UnicodeDecodeError:
            py_ustring = s[:size].decode('ISO-8859-1') # safe 'fake' decoding
    else:
        py_ustring = s[:size].decode('ISO-8859-1')
    lua.lua_remove(L, n)
    if err_message is None:
        return py_ustring
    else:
        return err_message % py_ustring

# calling into Lua

cdef run_lua(LuaRuntime runtime, bytes lua_code, tuple args):
    # locks the runtime
    cdef lua_State* L = runtime._state
    cdef bint result
    lock_runtime(runtime)
    old_top = lua.lua_gettop(L)
    try:
        if lua.luaL_loadbuffer(L, lua_code, len(lua_code), '<python>'):
            raise LuaSyntaxError(build_lua_error_message(
                runtime, L, u"error loading code: %s", -1))
        return call_lua(runtime, L, args)
    finally:
        lua.lua_settop(L, old_top)
        unlock_runtime(runtime)

cdef call_lua(LuaRuntime runtime, lua_State *L, tuple args):
    # does not lock the runtime!
    # does not clean up the stack!
    push_lua_arguments(runtime, L, args)
    return execute_lua_call(runtime, L, len(args))

cdef object execute_lua_call(LuaRuntime runtime, lua_State *L, Py_ssize_t nargs):
    cdef int result_status
    cdef object result
    # call into Lua
    cdef int errfunc = 0
    with nogil:
        lua.lua_getglobal(L, "debug")
        if not lua.lua_istable(L, -1):
            lua.lua_pop(L, 1)
        else:
            lua.lua_getfield(L, -1, "traceback")
            if not lua.lua_isfunction(L, -1):
                lua.lua_pop(L, 2)
            else:
                lua.lua_replace(L, -2)
                lua.lua_insert(L, 1)
                errfunc = 1
        result_status = lua.lua_pcall(L, nargs, lua.LUA_MULTRET, errfunc)
        if errfunc:
            lua.lua_remove(L, 1)
    results = unpack_lua_results(runtime, L)
    if result_status:
        if isinstance(results, BaseException):
            runtime.reraise_on_exception()
        raise_lua_error(runtime, L, result_status)
    return results

cdef int push_lua_arguments(LuaRuntime runtime, lua_State *L,
                            tuple args, bint first_may_be_nil=True) except -1:
    cdef int i
    if args:
        old_top = lua.lua_gettop(L)
        for i, arg in enumerate(args):
            if not py_to_lua(runtime, L, arg, wrap_none=not first_may_be_nil):
                lua.lua_settop(L, old_top)
                raise TypeError("failed to convert argument at index %d" % i)
            first_may_be_nil = True
    return 0

cdef inline object unpack_lua_results(LuaRuntime runtime, lua_State *L):
    cdef int nargs = lua.lua_gettop(L)
    if nargs == 1:
        return py_from_lua(runtime, L, 1)
    if nargs == 0:
        return None
    return unpack_multiple_lua_results(runtime, L, nargs)

cdef tuple unpack_multiple_lua_results(LuaRuntime runtime, lua_State *L, int nargs):
    cdef tuple args = cpython.tuple.PyTuple_New(nargs)
    cdef int i
    for i in range(nargs):
        arg = py_from_lua(runtime, L, i+1)
        cpython.ref.Py_INCREF(arg)
        cpython.tuple.PyTuple_SET_ITEM(args, i, arg)
    return args


################################################################################
# Python support in Lua

## The rules:
##
## Each of the following blocks of functions represents the view on a
## specific Python feature from Lua code.  As they are called from
## Lua, the entry points are 'nogil' functions that do not hold the
## GIL.  They do the basic error checking and argument unpacking and
## then hand over to a 'with gil' function that acquires the GIL on
## entry and holds it during its lifetime.  This function does the
## actual mapping of the Python feature or object to Lua.
##
## Lua's C level error handling is different from that of Python.  It
## uses long jumps instead of returning from an error function.  The
## places where this can happen are marked with a comment.  Note that
## this only never happen inside of a 'nogil' function, as a long jump
## out of a function that handles Python objects would kill their
## reference counting.


# ref-counting support for Python objects

@cython.final
@cython.internal
@cython.freelist(8)
cdef class _PyReference:
    cdef object _obj
    cdef int _ref


cdef int py_object_gc_with_gil(py_object *py_obj, lua_State* L) with gil:
    cdef _PyReference pyref
    # originally, we just used:
    #cpython.ref.Py_XDECREF(py_obj.obj)
    # now, we keep Python object references in Lua visible to Python in a dict
    runtime = <LuaRuntime>py_obj.runtime
    try:
        refkey = build_pyref_key(py_obj.obj, py_obj.type_flags)
        pyref = <_PyReference>runtime._pyrefs_in_lua.pop(refkey)
    except (TypeError, KeyError):
        return 0  # runtime was already cleared during GC, nothing left to do
    except:
        try: runtime.store_raised_exception(L, b'error while cleaning up a Python object')
        finally: return -1
    else:
        lua.lua_getfield(L, lua.LUA_REGISTRYINDEX, PYREFST)  # tbl
        lua.luaL_unref(L, -1, pyref._ref)                    # tbl
        return 0
    finally:
        py_obj.obj = NULL
    
cdef int py_object_gc(lua_State* L) nogil:
    if not lua.lua_isuserdata(L, 1):
        return 0
    py_obj = unpack_userdata(L, 1)
    if py_obj is not NULL and py_obj.obj is not NULL:
        if py_object_gc_with_gil(py_obj, L):
            return lua.lua_error(L)  # never returns!
    return 0

# calling Python objects

cdef bint call_python(LuaRuntime runtime, lua_State *L, py_object* py_obj) except -1:
    # Callers must assure that py_obj.obj is not NULL, i.e. it points to a valid Python object.
    cdef int i, nargs = lua.lua_gettop(L) - 1
    cdef tuple args
    cdef dict kwargs

    f = <object>py_obj.obj

    if nargs == 0:
        lua.lua_settop(L, 0)  # FIXME
        result = f()
    else:
        args = ()
        kwargs = {}
        
        for i in range(nargs):
            arg = py_from_lua(runtime, L, i+2)
            if isinstance(arg, _PyArguments):
                args += (<_PyArguments>arg).args
                kwargs = dict(**kwargs, **(<_PyArguments>arg).kwargs)
            else:
                args += (arg, )

        if args and PyMethod_Check(f) and (<PyObject*>args[0]) is PyMethod_GET_SELF(f):
            # Calling a bound method and self is already the first argument.
            # Lua x:m(a, b) => Python as x.m(x, a, b) but should be x.m(a, b)
            #
            # Lua syntax is sensitive to method calls vs function lookups, while
            # Python's syntax is not.  In a way, we are leaking Python semantics
            # into Lua by duplicating the first argument from method calls.
            #
            # The method wrapper would only prepend self to the tuple again,
            # so we just call the underlying function directly instead.
            f = <object>PyMethod_GET_FUNCTION(f)

        lua.lua_settop(L, 0)  # FIXME
        result = f(*args, **kwargs)

    return py_function_result_to_lua(runtime, L, result)

cdef int py_call_with_gil(lua_State* L, py_object *py_obj) with gil:
    cdef LuaRuntime runtime = None
    cdef lua_State* stored_state = NULL

    try:
        runtime = <LuaRuntime?>py_obj.runtime
        if runtime._state is not L:
            stored_state = runtime._state
            runtime._state = L
        return call_python(runtime, L, py_obj)
    except:
        try: runtime.store_raised_exception(L, b'error during Python call')
        finally: return -1
    finally:
        if stored_state is not NULL:
            runtime._state = stored_state

cdef int py_object_call(lua_State* L) nogil:
    cdef py_object* py_obj = unpack_python_argument_or_jump(L, 1) # may not return on error!
    result = py_call_with_gil(L, py_obj)
    if result < 0:
        return lua.lua_error(L)  # never returns!
    return result

# str() support for Python objects

cdef int py_str_with_gil(lua_State* L, py_object* py_obj) with gil:
    cdef LuaRuntime runtime
    try:
        runtime = <LuaRuntime?>py_obj.runtime
        s = str(<object>py_obj.obj)
        if isinstance(s, unicode):
            if runtime._encoding is None:
                s = (<unicode>s).encode('UTF-8')
            else:
                s = (<unicode>s).encode(runtime._encoding)
        else:
            assert isinstance(s, bytes)
        lua.lua_pushlstring(L, <bytes>s, len(<bytes>s))
        return 1 # returning 1 value
    except:
        try: runtime.store_raised_exception(L, b'error during Python str() call')
        finally: return -1

cdef int py_object_str(lua_State* L) nogil:
    cdef py_object* py_obj = unpack_python_argument_or_jump(L, 1) # may not return on error!
    result = py_str_with_gil(L, py_obj)
    if result < 0:
        return lua.lua_error(L)  # never returns!
    return result

# item access for Python objects
#
# Behavior is:
#
#   If setting attribute_handlers flag has been set in LuaRuntime object
#   use those handlers.
#
#   Else if wrapped by python.as_attrgetter() or python.as_itemgetter()
#   from the Lua side, user getitem or getattr respsectively.
#
#   Else If object has __getitem__, use that
#
#   Else use getattr()
#
#   Note that when getattr() is used, attribute_filter from LuaRuntime
#   may mediate access.  attribute_filter does not come into play when
#   using the getitem method of access.

cdef int getitem_for_lua(LuaRuntime runtime, lua_State* L, py_object* py_obj, int key_n) except -1:
    return py_to_lua(runtime, L,
                     (<object>py_obj.obj)[ py_from_lua(runtime, L, key_n) ])

cdef int setitem_for_lua(LuaRuntime runtime, lua_State* L, py_object* py_obj, int key_n, int value_n) except -1:
    (<object>py_obj.obj)[ py_from_lua(runtime, L, key_n) ] = py_from_lua(runtime, L, value_n)
    return 0

cdef int getattr_for_lua(LuaRuntime runtime, lua_State* L, py_object* py_obj, int key_n) except -1:
    obj = <object>py_obj.obj
    attr_name = py_from_lua(runtime, L, key_n)
    if runtime._attribute_getter is not None:
        value = runtime._attribute_getter(obj, attr_name)
        return py_to_lua(runtime, L, value)
    if runtime._attribute_filter is not None:
        attr_name = runtime._attribute_filter(obj, attr_name, False)
    if isinstance(attr_name, bytes):
        attr_name = (<bytes>attr_name).decode(runtime._source_encoding)
    return py_to_lua(runtime, L, getattr(obj, attr_name))

cdef int setattr_for_lua(LuaRuntime runtime, lua_State* L, py_object* py_obj, int key_n, int value_n) except -1:
    obj = <object>py_obj.obj
    attr_name = py_from_lua(runtime, L, key_n)
    attr_value = py_from_lua(runtime, L, value_n)
    if runtime._attribute_setter is not None:
        runtime._attribute_setter(obj, attr_name, attr_value)
    else:
        if runtime._attribute_filter is not None:
            attr_name = runtime._attribute_filter(obj, attr_name, True)
        if isinstance(attr_name, bytes):
            attr_name = (<bytes>attr_name).decode(runtime._source_encoding)
        setattr(obj, attr_name, attr_value)
    return 0


cdef int py_object_getindex_with_gil(lua_State* L, py_object* py_obj) with gil:
    cdef LuaRuntime runtime
    try:
        runtime = <LuaRuntime?>py_obj.runtime
        if (py_obj.type_flags & OBJ_AS_INDEX) and not runtime._attribute_getter:
            return getitem_for_lua(runtime, L, py_obj, 2)
        else:
            return getattr_for_lua(runtime, L, py_obj, 2)
    except:
        try: runtime.store_raised_exception(L, b'error reading Python attribute/item')
        finally: return -1

cdef int py_object_getindex(lua_State* L) nogil:
    cdef py_object* py_obj = unpack_python_argument_or_jump(L, 1) # may not return on error!
    result = py_object_getindex_with_gil(L, py_obj)
    if result < 0:
        return lua.lua_error(L)  # never returns!
    return result


cdef int py_object_setindex_with_gil(lua_State* L, py_object* py_obj) with gil:
    cdef LuaRuntime runtime
    try:
        runtime = <LuaRuntime?>py_obj.runtime
        if (py_obj.type_flags & OBJ_AS_INDEX) and not runtime._attribute_setter:
            return setitem_for_lua(runtime, L, py_obj, 2, 3)
        else:
            return setattr_for_lua(runtime, L, py_obj, 2, 3)
    except:
        try: runtime.store_raised_exception(L, b'error writing Python attribute/item')
        finally: return -1

cdef int py_object_setindex(lua_State* L) nogil:
    cdef py_object* py_obj = unpack_python_argument_or_jump(L, 1) # may not return on error!
    result = py_object_setindex_with_gil(L, py_obj)
    if result < 0:
        return lua.lua_error(L)  # never returns!
    return result

# special methods for Lua wrapped Python objects

cdef lua.luaL_Reg *py_object_lib = [
    lua.luaL_Reg(name = "__call",     func = <lua.lua_CFunction> py_object_call),
    lua.luaL_Reg(name = "__index",    func = <lua.lua_CFunction> py_object_getindex),
    lua.luaL_Reg(name = "__newindex", func = <lua.lua_CFunction> py_object_setindex),
    lua.luaL_Reg(name = "__tostring", func = <lua.lua_CFunction> py_object_str),
    lua.luaL_Reg(name = "__gc",       func = <lua.lua_CFunction> py_object_gc),
    lua.luaL_Reg(name = NULL, func = NULL),
]

## # Python helper functions for Lua

cdef inline py_object* unpack_single_python_argument_or_jump(lua_State* L) nogil:
    if lua.lua_gettop(L) > 1:
        lua.luaL_argerror(L, 2, "invalid arguments")   # never returns!
    return unpack_python_argument_or_jump(L, 1)

cdef inline py_object* unpack_python_argument_or_jump(lua_State* L, int n) nogil:
    cdef py_object* py_obj

    if lua.lua_isuserdata(L, n):
        py_obj = unpack_userdata(L, n)
    else:
        py_obj = unpack_wrapped_pyfunction(L, n)

    if not py_obj:
        lua.luaL_argerror(L, n, "not a python object")   # never returns!
    if not py_obj.obj:
        lua.luaL_argerror(L, n, "deleted python object") # never returns!

    return py_obj

cdef int py_wrap_object_protocol_with_gil(lua_State* L, py_object* py_obj, int type_flags) with gil:
    cdef LuaRuntime runtime
    try:
        runtime = <LuaRuntime?>py_obj.runtime
        return py_to_lua_custom(runtime, L, <object>py_obj.obj, type_flags)
    except:
        try: runtime.store_raised_exception(L, b'error during type adaptation')
        finally: return -1

cdef int py_wrap_object_protocol(lua_State* L, int type_flags) nogil:
    cdef py_object* py_obj = unpack_single_python_argument_or_jump(L) # never returns on error!
    result = py_wrap_object_protocol_with_gil(L, py_obj, type_flags)
    if result < 0:
        return lua.lua_error(L)  # never returns!
    return result

cdef int py_as_attrgetter(lua_State* L) nogil:
    return py_wrap_object_protocol(L, 0)

cdef int py_as_itemgetter(lua_State* L) nogil:
    return py_wrap_object_protocol(L, OBJ_AS_INDEX)

cdef int py_as_function(lua_State* L) nogil:
    cdef py_object* py_obj = unpack_single_python_argument_or_jump(L) # never returns on error!
    lua.lua_pushcclosure(L, <lua.lua_CFunction>py_asfunc_call, 1)
    return 1

# iteration support for Python objects in Lua

cdef int py_iter(lua_State* L) nogil:
    cdef py_object* py_obj = unpack_single_python_argument_or_jump(L) # never returns on error!
    result = py_iter_with_gil(L, py_obj, 0)
    if result < 0:
        return lua.lua_error(L)  # never returns!
    return result

cdef int py_iterex(lua_State* L) nogil:
    cdef py_object* py_obj = unpack_single_python_argument_or_jump(L) # never returns on error!
    result = py_iter_with_gil(L, py_obj, OBJ_UNPACK_TUPLE)
    if result < 0:
        return lua.lua_error(L)  # never returns!
    return result

cdef int py_enumerate(lua_State* L) nogil:
    if lua.lua_gettop(L) > 2:
        lua.luaL_argerror(L, 3, "invalid arguments")   # never returns!
    cdef py_object* py_obj = unpack_python_argument_or_jump(L, 1)
    cdef double start = lua.lua_tonumber(L, -1) if lua.lua_gettop(L) == 2 else 0.0
    result = py_enumerate_with_gil(L, py_obj, start)
    if result < 0:
        return lua.lua_error(L)  # never returns!
    return result


cdef int py_enumerate_with_gil(lua_State* L, py_object* py_obj, double start) with gil:
    cdef LuaRuntime runtime
    try:
        runtime = <LuaRuntime?>py_obj.runtime
        obj = iter(<object>py_obj.obj)
        return py_push_iterator(runtime, L, obj, OBJ_ENUMERATOR, start - 1.0)
    except:
        try: runtime.store_raised_exception(L, b'error creating an iterator with enumerate()')
        finally: return -1

cdef int py_iter_with_gil(lua_State* L, py_object* py_obj, int type_flags) with gil:
    cdef LuaRuntime runtime
    try:
        runtime = <LuaRuntime?>py_obj.runtime
        obj = iter(<object>py_obj.obj)
        return py_push_iterator(runtime, L, obj, type_flags, 0.0)
    except:
        try: runtime.store_raised_exception(L, b'error creating an iterator')
        finally: return -1

cdef int py_push_iterator(LuaRuntime runtime, lua_State* L, iterator, int type_flags,
                          lua.lua_Number initial_value) except -2:
    # Lua needs three values: iterator C function + state + control variable (last iter) value
    old_top = lua.lua_gettop(L)
    lua.lua_pushcfunction(L, <lua.lua_CFunction>py_iter_next)
    # push the wrapped iterator object as for-loop state object
    if runtime._unpack_returned_tuples:
        type_flags |= OBJ_UNPACK_TUPLE
    if py_to_lua_custom(runtime, L, iterator, type_flags) < 1:
        lua.lua_settop(L, old_top)
        return -1
    # push either enumerator index or nil as control variable value
    if type_flags & OBJ_ENUMERATOR:
        lua.lua_pushnumber(L, initial_value)
    else:
        lua.lua_pushnil(L)
    return 3

cdef int py_iter_next(lua_State* L) nogil:
    # first value in the C closure: the Python iterator object
    cdef py_object* py_obj = unpack_python_argument_or_jump(L, 1) # may not return on error!
    result = py_iter_next_with_gil(L, py_obj)
    if result < 0:
        return lua.lua_error(L)  # never returns!
    return result

cdef int py_iter_next_with_gil(lua_State* L, py_object* py_iter) with gil:
    cdef LuaRuntime runtime
    try:
        runtime = <LuaRuntime?>py_iter.runtime
        try:
            obj = next(<object>py_iter.obj)
        except StopIteration:
            lua.lua_pushnil(L)
            return 1

        # NOTE: cannot return nil for None as first item
        # as Lua interprets it as end of the iterator
        allow_nil = False
        if py_iter.type_flags & OBJ_ENUMERATOR:
            lua.lua_pushnumber(L, lua.lua_tonumber(L, -1) + 1.0)
            allow_nil = True
        if (py_iter.type_flags & OBJ_UNPACK_TUPLE) and isinstance(obj, tuple):
            # special case: when the iterable returns a tuple, unpack it
            push_lua_arguments(runtime, L, <tuple>obj, first_may_be_nil=allow_nil)
            result = len(<tuple>obj)
        else:
            result = py_to_lua(runtime, L, obj, wrap_none=not allow_nil)
            if result < 1:
                return -1
        if py_iter.type_flags & OBJ_ENUMERATOR:
            result += 1
        return result
    except:
        try: runtime.store_raised_exception(L, b'error while calling next(iterator)')
        finally: return -1

<<<<<<< HEAD
# support for calling Python objects in Lua with Python-like arguments

cdef class _PyArguments:
    cdef tuple args
    cdef dict kwargs

cdef int py_args_with_gil(PyObject* runtime_obj, lua_State* L) with gil:
    cdef _PyArguments pyargs
    cdef LuaRuntime runtime
    try:
        runtime = <LuaRuntime?>runtime_obj
        pyargs = _PyArguments.__new__(_PyArguments)
        pyargs.args, pyargs.kwargs = unpack_lua_table(runtime)
        return py_to_lua_custom(runtime, L, pyargs, 0)
    except:
        try: runtime.store_raised_exception(L, b'error while calling args')
        finally: return -1

cdef int py_args(lua_State* L) nogil:
    cdef PyObject* runtime
    runtime = <PyObject*>lua.lua_touserdata(L, lua.lua_upvalueindex(1))
    if not runtime:
        return lua.luaL_error(L, "missing runtime")
    lua.luaL_checktype(L, 1, lua.LUA_TTABLE)
    result = py_args_with_gil(runtime, L)
    if result < 0:
        return lua.lua_error(L) # never returns!
    return result
=======
# overflow handler setter

cdef int py_set_overflow_handler(lua_State* L) nogil:
    if (not lua.lua_isnil(L, 1)
            and not lua.lua_isfunction(L, 1)
            and not unpack_python_argument_or_jump(L, 1)):
        return lua.luaL_argerror(L, 1, "expected nil, a Lua function or a callable Python object")
                                                         # hdl [...]
    lua.lua_settop(L, 1)                                 # hdl
    lua.lua_setfield(L, lua.LUA_REGISTRYINDEX, LUPAOFH)  #
    return 0
>>>>>>> f014284c

# 'python' module functions in Lua

cdef lua.luaL_Reg *py_lib = [
    lua.luaL_Reg(name = "as_attrgetter",        func = <lua.lua_CFunction> py_as_attrgetter),
    lua.luaL_Reg(name = "as_itemgetter",        func = <lua.lua_CFunction> py_as_itemgetter),
    lua.luaL_Reg(name = "as_function",          func = <lua.lua_CFunction> py_as_function),
    lua.luaL_Reg(name = "iter",                 func = <lua.lua_CFunction> py_iter),
    lua.luaL_Reg(name = "iterex",               func = <lua.lua_CFunction> py_iterex),
    lua.luaL_Reg(name = "enumerate",            func = <lua.lua_CFunction> py_enumerate),
    lua.luaL_Reg(name = "set_overflow_handler", func = <lua.lua_CFunction> py_set_overflow_handler),
    lua.luaL_Reg(name = NULL, func = NULL),
]

# Setup helpers for library tables (removed from C-API in Lua 5.3).

cdef void luaL_setfuncs(lua_State *L, const lua.luaL_Reg *l, int nup):
    cdef int i
    lua.luaL_checkstack(L, nup, "too many upvalues")
    while l.name != NULL:
        for i in range(nup):
            lua.lua_pushvalue(L, -nup)
        lua.lua_pushcclosure(L, l.func, nup)
        lua.lua_setfield(L, -(nup + 2), l.name)
        l += 1
    lua.lua_pop(L, nup)


cdef int libsize(const lua.luaL_Reg *l):
    cdef int size = 0
    while l and l.name:
        l += 1
        size += 1
    return size


cdef const char *luaL_findtable(lua_State *L, int idx,
                                const char *fname, int size_hint):
    cdef const char *end
    if idx:
        lua.lua_pushvalue(L, idx)

    while True:
        end = strchr(fname, '.')
        if end == NULL:
            end = fname + strlen(fname)
        lua.lua_pushlstring(L, fname, end - fname)
        lua.lua_rawget(L, -2)
        if lua.lua_type(L, -1) == lua.LUA_TNIL:
            lua.lua_pop(L, 1)
            lua.lua_createtable(L, 0, (1 if end[0] == '.' else size_hint))
            lua.lua_pushlstring(L, fname, end - fname)
            lua.lua_pushvalue(L, -2)
            lua.lua_settable(L, -4)
        elif not lua.lua_istable(L, -1):
            lua.lua_pop(L, 2)
            return fname
        lua.lua_remove(L, -2)
        fname = end + 1
        if end[0] != '.':
            break
    return NULL


cdef void luaL_pushmodule(lua_State *L, const char *modname, int size_hint):
    # XXX: "_LOADED" is the value of LUA_LOADED_TABLE,
    # but it's absent in lua51
    luaL_findtable(L, lua.LUA_REGISTRYINDEX, "_LOADED", 1)
    lua.lua_getfield(L, -1, modname)
    if lua.lua_type(L, -1) != lua.LUA_TTABLE:
        lua.lua_pop(L, 1)
        lua.lua_getglobal(L, '_G')
        if luaL_findtable(L, 0, modname, size_hint) != NULL:
            lua.luaL_error(L, "name conflict for module '%s'", modname)
        lua.lua_pushvalue(L, -1)
        lua.lua_setfield(L, -3, modname)
    lua.lua_remove(L, -2)


cdef void luaL_openlib(lua_State *L, const char *libname,
                       const lua.luaL_Reg *l, int nup):
    if libname:
        luaL_pushmodule(L, libname, libsize(l))
        lua.lua_insert(L, -(nup + 1))
    if l:
        luaL_setfuncs(L, l, nup)
    else:
        lua.lua_pop(L, nup)

<|MERGE_RESOLUTION|>--- conflicted
+++ resolved
@@ -38,10 +38,7 @@
     """
     ctypedef size_t uintptr_t
     cdef Py_ssize_t PY_SSIZE_T_MAX
-<<<<<<< HEAD
-=======
     cdef long LONG_MIN, LONG_MAX
->>>>>>> f014284c
 
 cdef object exc_info, exit
 from sys import exc_info, exit
@@ -737,11 +734,7 @@
         return self._len()
 
     @cython.final
-<<<<<<< HEAD
-    cdef Py_ssize_t _len(self):
-=======
     cdef Py_ssize_t _len(self) except -1:
->>>>>>> f014284c
         assert self._runtime is not None
         cdef lua_State* L = self._state
         lock_runtime(self._runtime)
@@ -752,9 +745,7 @@
             lua.lua_pop(L, 1)
         finally:
             unlock_runtime(self._runtime)
-        if size > <size_t> PY_SSIZE_T_MAX:
-            raise OverflowError(f"Size too large to represent: {size}")
-        return <Py_ssize_t> size
+        return size
 
     def __nonzero__(self):
         return True
@@ -2011,7 +2002,6 @@
         try: runtime.store_raised_exception(L, b'error while calling next(iterator)')
         finally: return -1
 
-<<<<<<< HEAD
 # support for calling Python objects in Lua with Python-like arguments
 
 cdef class _PyArguments:
@@ -2040,7 +2030,7 @@
     if result < 0:
         return lua.lua_error(L) # never returns!
     return result
-=======
+
 # overflow handler setter
 
 cdef int py_set_overflow_handler(lua_State* L) nogil:
@@ -2052,7 +2042,6 @@
     lua.lua_settop(L, 1)                                 # hdl
     lua.lua_setfield(L, lua.LUA_REGISTRYINDEX, LUPAOFH)  #
     return 0
->>>>>>> f014284c
 
 # 'python' module functions in Lua
 
