--- conflicted
+++ resolved
@@ -62,11 +62,8 @@
     import builtins
 
 DEF POBJECT = b"POBJECT" # as used by LunaticPython
-<<<<<<< HEAD
 DEF LUPAKWARGS = b"LUPA_KEYWORD_ARGUMENTS_METATABLE"
-=======
 DEF PYREFST = b"LUPA_PYTHON_REFERENCES_TABLE"
->>>>>>> 6a2934b7
 
 cdef extern from *:
     """
@@ -450,11 +447,10 @@
         luaL_openlib(L, NULL, py_object_lib, 0)
         lua.lua_pop(L, 1)
 
-<<<<<<< HEAD
         # create our Lupa keyword arguments metatable
         lua.luaL_newmetatable(L, LUPAKWARGS)
         lua.lua_pop(L, 1)
-=======
+
         # create and store the python references table
         lua.lua_newtable(L)                                  # tbl
         lua.lua_createtable(L, 0, 1)                         # tbl metatbl
@@ -462,7 +458,6 @@
         lua.lua_setfield(L, -2, "__mode")                    # tbl metatbl
         lua.lua_setmetatable(L, -2)                          # tbl
         lua.lua_setfield(L, lua.LUA_REGISTRYINDEX, PYREFST)  #
->>>>>>> 6a2934b7
 
         # register global names in the module
         self.register_py_object(b'Py_None',  b'none', None)
