--- conflicted
+++ resolved
@@ -131,11 +131,7 @@
 
 long_description = '\n\n'.join([
     read_file(text_file)
-<<<<<<< HEAD
-    for text_file in ['README.rst', 'INSTALL.txt', 'CHANGES.txt']])
-=======
     for text_file in ['README.rst', 'INSTALL.rst', 'CHANGES.rst']])
->>>>>>> 5b81e19c
 
 write_file(os.path.join('lupa', 'version.py'), "__version__ = '%s'\n" % VERSION)
 
