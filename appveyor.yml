--- conflicted
+++ resolved
@@ -49,11 +49,7 @@
 
 test: off
 test_script:
-<<<<<<< HEAD
   - pytest lupa
-=======
-  - python -u -m lupa.tests.__main__
->>>>>>> 04696c5f
 
 artifacts:
   - path: dist/*.whl
